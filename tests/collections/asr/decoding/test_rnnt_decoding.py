# Copyright (c) 2023, NVIDIA CORPORATION.  All rights reserved.
#
# Licensed under the Apache License, Version 2.0 (the "License");
# you may not use this file except in compliance with the License.
# You may obtain a copy of the License at
#
#     http://www.apache.org/licenses/LICENSE-2.0
#
# Unless required by applicable law or agreed to in writing, software
# distributed under the License is distributed on an "AS IS" BASIS,
# WITHOUT WARRANTIES OR CONDITIONS OF ANY KIND, either express or implied.
# See the License for the specific language governing permissions and
# limitations under the License.

import os
from functools import lru_cache

import pytest
import torch
from omegaconf import DictConfig

from nemo.collections.asr.models import ASRModel
from nemo.collections.asr.modules import RNNTDecoder, RNNTJoint
from nemo.collections.asr.parts.mixins import mixins
from nemo.collections.asr.parts.submodules import rnnt_beam_decoding
from nemo.collections.asr.parts.submodules import rnnt_greedy_decoding as greedy_decode
from nemo.collections.asr.parts.submodules import tdt_beam_decoding
from nemo.collections.asr.parts.submodules.rnnt_decoding import RNNTBPEDecoding, RNNTDecoding, RNNTDecodingConfig
from nemo.collections.asr.parts.utils import rnnt_utils
from nemo.core.utils import numba_utils
from nemo.core.utils.numba_utils import __NUMBA_MINIMUM_VERSION__

NUMBA_RNNT_LOSS_AVAILABLE = numba_utils.numba_cpu_is_supported(
    __NUMBA_MINIMUM_VERSION__
) or numba_utils.numba_cuda_is_supported(__NUMBA_MINIMUM_VERSION__)


def char_vocabulary():
    return [' ', 'a', 'b', 'c', 'd', 'e', 'f', '.']


@pytest.fixture()
@lru_cache(maxsize=8)
def tmp_tokenizer(test_data_dir):
    cfg = DictConfig({'dir': os.path.join(test_data_dir, "asr", "tokenizers", "an4_wpe_128"), 'type': 'wpe'})

    class _TmpASRBPE(mixins.ASRBPEMixin):
        def register_artifact(self, _, vocab_path):
            return vocab_path

    asrbpe = _TmpASRBPE()
    asrbpe._setup_tokenizer(cfg)
    return asrbpe.tokenizer


@lru_cache(maxsize=2)
def get_rnnt_decoder(vocab_size, decoder_output_size=4):
    prednet_cfg = {'pred_hidden': decoder_output_size, 'pred_rnn_layers': 1}
    torch.manual_seed(0)
    decoder = RNNTDecoder(prednet=prednet_cfg, vocab_size=vocab_size)
    decoder.freeze()
    return decoder


@lru_cache(maxsize=2)
def get_rnnt_joint(vocab_size, vocabulary=None, encoder_output_size=4, decoder_output_size=4, joint_output_shape=4):
    jointnet_cfg = {
        'encoder_hidden': encoder_output_size,
        'pred_hidden': decoder_output_size,
        'joint_hidden': joint_output_shape,
        'activation': 'relu',
    }
    torch.manual_seed(0)
    joint = RNNTJoint(jointnet_cfg, vocab_size, vocabulary=vocabulary)
    joint.freeze()
    return joint


@lru_cache(maxsize=1)
def get_model_encoder_output(data_dir, model_name):
    # Import inside function to avoid issues with dependencies
    import librosa

    audio_filepath = os.path.join(data_dir, 'asr', 'test', 'an4', 'wav', 'cen3-fjlp-b.wav')

    with torch.no_grad():
        model = ASRModel.from_pretrained(model_name, map_location='cpu')  # type: ASRModel
        model.preprocessor.featurizer.dither = 0.0
        model.preprocessor.featurizer.pad_to = 0

        audio, sr = librosa.load(path=audio_filepath, sr=16000, mono=True)

        input_signal = torch.tensor(audio, dtype=torch.float32).unsqueeze(0)
        input_signal_length = torch.tensor([len(audio)], dtype=torch.int32)

        encoded, encoded_len = model(input_signal=input_signal, input_signal_length=input_signal_length)

    return model, encoded, encoded_len


def decode_text_from_greedy_hypotheses(hyps, decoding):
    decoded_hyps = decoding.decode_hypothesis(hyps)  # type: List[str]

    return decoded_hyps


def decode_text_from_nbest_hypotheses(hyps, decoding):
    hypotheses = []
    all_hypotheses = []

    for nbest_hyp in hyps:  # type: rnnt_utils.NBestHypotheses
        n_hyps = nbest_hyp.n_best_hypotheses  # Extract all hypotheses for this sample
        decoded_hyps = decoding.decode_hypothesis(n_hyps)  # type: List[str]

        hypotheses.append(decoded_hyps[0])  # best hypothesis
        all_hypotheses.append(decoded_hyps)

    return hypotheses, all_hypotheses


def check_char_timestamps(hyp: rnnt_utils.Hypothesis, decoding: RNNTDecoding):
    assert hyp.timestep is not None
    assert isinstance(hyp.timestep, dict)
    assert 'timestep' in hyp.timestep
    assert 'char' in hyp.timestep
    assert 'word' in hyp.timestep
    assert 'segment' in hyp.timestep

    words = hyp.text.split(decoding.word_seperator)
    words = list(filter(lambda x: x != '', words))
    assert len(hyp.timestep['word']) == len(words)

    segments = []
    segment = []

    for word in words:
        segment.append(word)
        if word[-1] in decoding.segment_seperators:
            segments.append(' '.join(segment))
            segment = []

    if segment:
        segments.append(' '.join(segment))

    assert len(hyp.timestep['segment']) == len(segments)


def check_subword_timestamps(hyp: rnnt_utils.Hypothesis, decoding: RNNTBPEDecoding):
    assert hyp.timestep is not None
    assert isinstance(hyp.timestep, dict)
    assert 'timestep' in hyp.timestep
    assert 'char' in hyp.timestep
    assert 'word' in hyp.timestep
    assert 'segment' in hyp.timestep

    chars = list(hyp.text)
    chars = list(filter(lambda x: x not in ['', ' ', '#'], chars))
    all_chars = [list(decoding.tokenizer.tokens_to_text(data['char'])) for data in hyp.timestep['char']]
    all_chars = [char for subword in all_chars for char in subword]
    all_chars = list(filter(lambda x: x not in ['', ' ', '#'], all_chars))
    assert len(chars) == len(all_chars)

    segments_count = sum([hyp.text.count(seperator) for seperator in decoding.segment_seperators])
    if not hyp.text or hyp.text[-1] not in decoding.segment_seperators:
        segments_count += 1

    assert len(hyp.timestep['segment']) == segments_count


class TestRNNTDecoding:
    @pytest.mark.unit
    def test_constructor(self):
        cfg = RNNTDecodingConfig()
        vocab = char_vocabulary()
        decoder = get_rnnt_decoder(vocab_size=len(vocab))
        joint = get_rnnt_joint(vocab_size=len(vocab))
        decoding = RNNTDecoding(decoding_cfg=cfg, decoder=decoder, joint=joint, vocabulary=vocab)
        assert decoding is not None

    @pytest.mark.unit
    def test_constructor_subword(self, tmp_tokenizer):
        cfg = RNNTDecodingConfig()
        vocab = tmp_tokenizer.vocab
        decoder = get_rnnt_decoder(vocab_size=len(vocab))
        joint = get_rnnt_joint(vocab_size=len(vocab))
        decoding = RNNTBPEDecoding(decoding_cfg=cfg, decoder=decoder, joint=joint, tokenizer=tmp_tokenizer)
        assert decoding is not None

    @pytest.mark.skipif(
        not NUMBA_RNNT_LOSS_AVAILABLE,
        reason='RNNTLoss has not been compiled with appropriate numba version.',
    )
    @pytest.mark.with_downloads
    @pytest.mark.unit
    def test_greedy_decoding_preserve_alignments(self, test_data_dir):
        model, encoded, encoded_len = get_model_encoder_output(test_data_dir, 'stt_en_conformer_transducer_small')

        beam = greedy_decode.GreedyRNNTInfer(
            model.decoder,
            model.joint,
            blank_index=model.joint.num_classes_with_blank - 1,
            max_symbols_per_step=5,
            preserve_alignments=True,
        )

        enc_out = encoded
        enc_len = encoded_len

        with torch.no_grad():
            hyps = beam(encoder_output=enc_out, encoded_lengths=enc_len)[0]  # type: rnnt_utils.Hypothesis
            hyp = decode_text_from_greedy_hypotheses(hyps, model.decoding)
            hyp = hyp[0]

            assert hyp.alignments is not None

            # Use the following commented print statements to check
            # the alignment of other algorithms compared to the default
            print("Text", hyp.text)
            for t in range(len(hyp.alignments)):
                t_u = []
                for u in range(len(hyp.alignments[t])):
                    logp, label = hyp.alignments[t][u]
                    assert torch.is_tensor(logp)
                    assert torch.is_tensor(label)

                    t_u.append(int(label))

                print(f"Tokens at timestep {t} = {t_u}")
            print()

    @pytest.mark.skipif(
        not NUMBA_RNNT_LOSS_AVAILABLE,
        reason='RNNTLoss has not been compiled with appropriate numba version.',
    )
    @pytest.mark.with_downloads
    @pytest.mark.unit
    @pytest.mark.parametrize("loop_labels", [True, False])
    def test_batched_greedy_decoding_preserve_alignments(self, test_data_dir, loop_labels: bool):
        """Test batched greedy decoding using non-batched decoding as a reference"""
        model, encoded, encoded_len = get_model_encoder_output(test_data_dir, 'stt_en_conformer_transducer_small')

        search_algo = greedy_decode.GreedyBatchedRNNTInfer(
            model.decoder,
            model.joint,
            blank_index=model.joint.num_classes_with_blank - 1,
            max_symbols_per_step=5,
            preserve_alignments=True,
            loop_labels=loop_labels,
        )

        etalon_search_algo = greedy_decode.GreedyRNNTInfer(
            model.decoder,
            model.joint,
            blank_index=model.joint.num_classes_with_blank - 1,
            max_symbols_per_step=5,
            preserve_alignments=True,
        )

        enc_out = encoded
        enc_len = encoded_len

        with torch.no_grad():
            hyps: list[rnnt_utils.Hypothesis] = search_algo(encoder_output=enc_out, encoded_lengths=enc_len)[0]
            hyp = decode_text_from_greedy_hypotheses(hyps, model.decoding)[0]
            etalon_hyps: list[rnnt_utils.Hypothesis] = etalon_search_algo(
                encoder_output=enc_out, encoded_lengths=enc_len
            )[0]
            etalon_hyp = decode_text_from_greedy_hypotheses(etalon_hyps, model.decoding)[0]

            assert hyp.alignments is not None
            assert etalon_hyp.alignments is not None

            assert hyp.text == etalon_hyp.text
            assert len(hyp.alignments) == len(etalon_hyp.alignments)

            for t in range(len(hyp.alignments)):
                t_u = []
                for u in range(len(hyp.alignments[t])):
                    logp, label = hyp.alignments[t][u]
                    assert torch.is_tensor(logp)
                    assert torch.is_tensor(label)
                    etalon_logp, etalon_label = etalon_hyp.alignments[t][u]
                    assert label == etalon_label
                    assert torch.allclose(logp, etalon_logp, atol=1e-4, rtol=1e-4)

                    t_u.append(int(label))

    @pytest.mark.skipif(
        not NUMBA_RNNT_LOSS_AVAILABLE,
        reason='RNNTLoss has not been compiled with appropriate numba version.',
    )
    @pytest.mark.with_downloads
    @pytest.mark.unit
    @pytest.mark.parametrize(
        "beam_config",
        [
            {"search_type": "greedy"},
            {
                "search_type": "default",
                "beam_size": 2,
            },
            {
                "search_type": "alsd",
                "alsd_max_target_len": 0.5,
                "beam_size": 2,
            },
            {
                "search_type": "tsd",
                "tsd_max_sym_exp_per_step": 3,
                "beam_size": 2,
            },
            {"search_type": "maes", "maes_num_steps": 2, "maes_expansion_beta": 2, "beam_size": 2},
            {"search_type": "maes", "maes_num_steps": 3, "maes_expansion_beta": 1, "beam_size": 2},
        ],
    )
    def test_rnnt_beam_decoding_preserve_alignments(self, test_data_dir, beam_config):
        beam_size = beam_config.pop("beam_size", 1)
        model, encoded, encoded_len = get_model_encoder_output(test_data_dir, 'stt_en_conformer_transducer_small')
        beam = rnnt_beam_decoding.BeamRNNTInfer(
            model.decoder,
            model.joint,
            beam_size=beam_size,
            return_best_hypothesis=False,
            preserve_alignments=True,
            **beam_config,
        )

        enc_out = encoded
        enc_len = encoded_len
        blank_id = torch.tensor(model.joint.num_classes_with_blank - 1, dtype=torch.int32)

        with torch.no_grad():
            hyps = beam(encoder_output=enc_out, encoded_lengths=enc_len)[0]  # type: rnnt_utils.Hypothesis
            hyp, all_hyps = decode_text_from_nbest_hypotheses(hyps, model.decoding)
            hyp = hyp[0]  # best hypothesis
            all_hyps = all_hyps[0]

            assert hyp.alignments is not None

            if beam_config['search_type'] == 'alsd':
                assert len(all_hyps) <= int(beam_config['alsd_max_target_len'] * float(enc_len[0]))

            print("Beam search algorithm :", beam_config['search_type'])
            # Use the following commented print statements to check
            # the alignment of other algorithms compared to the default
            for idx, hyp_ in enumerate(all_hyps):  # type: (int, rnnt_utils.Hypothesis)
                print("Hyp index", idx + 1, "text :", hyp_.text)

                # Alignment length (T) must match audio length (T)
                # NOTE: increase length threshold to two to prevent intermittent failures when a word is split into subwords
                assert abs(len(hyp_.alignments) - enc_len[0]) <= 2  # 1

                for t in range(len(hyp_.alignments)):
                    t_u = []
                    for u in range(len(hyp_.alignments[t])):
                        logp, label = hyp_.alignments[t][u]
                        assert torch.is_tensor(logp)
                        assert torch.is_tensor(label)

                        t_u.append(int(label))

                    # Blank token must be the last token in the current
                    if len(t_u) > 1:
                        assert t_u[-1] == blank_id

                        # No blank token should be present in the current timestep other than at the end
                        for token in t_u[:-1]:
                            assert token != blank_id

                    print(f"Tokens at timestep {t} = {t_u}")
                print()

                assert len(hyp_.timestep) > 0
                print("Timesteps", hyp_.timestep)
                print()

    @pytest.mark.skipif(
        not NUMBA_RNNT_LOSS_AVAILABLE,
        reason='RNNTLoss has not been compiled with appropriate numba version.',
    )
    @pytest.mark.with_downloads
    @pytest.mark.unit
    @pytest.mark.parametrize(
<<<<<<< HEAD
        "beam_config",
        [
            {
                "search_type": "default",
                "beam_size": 2,
            },
            {"search_type": "maes", "maes_num_steps": 2, "maes_expansion_beta": 2, "beam_size": 2},
            {"search_type": "maes", "maes_num_steps": 2, "maes_expansion_beta": 1, "beam_size": 4},
        ],
    )
    def test_tdt_beam_decoding(self, test_data_dir, beam_config):
        beam_size = beam_config.pop("beam_size", 1)
        model, encoded, encoded_len = get_model_encoder_output(
            test_data_dir, 'nvidia/stt_kk_ru_fastconformer_hybrid_large'
        )

        model_config = model.to_config_dict()
        durations = list(model_config["model_defaults"]["tdt_durations"])

        beam = tdt_beam_decoding.BeamTDTInfer(
            model.decoder,
            model.joint,
            beam_size=beam_size,
            return_best_hypothesis=False,
            durations=durations,
            **beam_config,
        )

        enc_out = encoded
        enc_len = encoded_len

        with torch.no_grad():
            hyps = beam(encoder_output=enc_out, encoded_lengths=enc_len)[0]  # type: rnnt_utils.Hypothesis
            _, all_hyps = decode_text_from_nbest_hypotheses(hyps, model.decoding)
            all_hyps = all_hyps[0]

            print("Beam search algorithm :", beam_config['search_type'])
            # Use the following commented print statements to check
            # the alignment of other algorithms compared to the default
            for idx, hyp_ in enumerate(all_hyps):  # type: (int, rnnt_utils.Hypothesis)
                print("Hyp index", idx + 1, "text :", hyp_.text)

                assert len(hyp_.timestep) > 0
                print("Timesteps", hyp_.timestep)
                print()
=======
        "model_name, decoding_strategy",
        [
            ("stt_en_conformer_transducer_small", "greedy"),
            ("stt_en_conformer_transducer_small", "greedy_batch"),
            ("stt_en_conformer_transducer_small", "beam"),
            # ("stt_en_conformer_transducer_small", "tsd"),
            ("stt_en_conformer_transducer_small", "alsd"),
            ("nvidia/parakeet-tdt_ctc-110m", "greedy"),
            ("nvidia/parakeet-tdt_ctc-110m", "greedy_batch"),
        ],
    )
    def test_subword_decoding_compute_timestamps(self, test_data_dir, decoding_strategy, model_name):

        model, encoded, encoded_len = get_model_encoder_output(test_data_dir, model_name)

        cfg = DictConfig(model.cfg.decoding)
        cfg['strategy'] = decoding_strategy
        cfg['preserve_alignments'] = True
        cfg['compute_timestamps'] = True

        decoding = RNNTBPEDecoding(
            decoding_cfg=cfg, decoder=model.decoder, joint=model.joint, tokenizer=model.tokenizer
        )

        hyps, _ = decoding.rnnt_decoder_predictions_tensor(encoded, encoded_len, return_hypotheses=True)

        check_subword_timestamps(hyps[0], decoding)

    @pytest.mark.skipif(
        not NUMBA_RNNT_LOSS_AVAILABLE,
        reason='RNNTLoss has not been compiled with appropriate numba version.',
    )
    @pytest.mark.with_downloads
    @pytest.mark.unit
    @pytest.mark.parametrize(
        "model_name, decoding_strategy",
        [
            ("stt_en_conformer_transducer_small", "greedy"),
            ("stt_en_conformer_transducer_small", "greedy_batch"),
            ("stt_en_conformer_transducer_small", "beam"),
            # ("stt_en_conformer_transducer_small", "tsd"),
            ("stt_en_conformer_transducer_small", "alsd"),
            ("nvidia/parakeet-tdt_ctc-110m", "greedy"),
            ("nvidia/parakeet-tdt_ctc-110m", "greedy_batch"),
        ],
    )
    def test_char_decoding_compute_timestamps(self, test_data_dir, decoding_strategy, model_name):

        model, encoded, encoded_len = get_model_encoder_output(test_data_dir, model_name)

        cfg = DictConfig(model.cfg.decoding)
        cfg['strategy'] = decoding_strategy
        cfg['preserve_alignments'] = True
        cfg['compute_timestamps'] = True

        vocab = [t[0] for t in model.tokenizer.vocab]

        decoding = RNNTDecoding(decoding_cfg=cfg, decoder=model.decoder, joint=model.joint, vocabulary=vocab)

        hyps, _ = decoding.rnnt_decoder_predictions_tensor(encoded, encoded_len, return_hypotheses=True)

        check_char_timestamps(hyps[0], decoding)
>>>>>>> 3a1a34d6
<|MERGE_RESOLUTION|>--- conflicted
+++ resolved
@@ -381,53 +381,6 @@
     @pytest.mark.with_downloads
     @pytest.mark.unit
     @pytest.mark.parametrize(
-<<<<<<< HEAD
-        "beam_config",
-        [
-            {
-                "search_type": "default",
-                "beam_size": 2,
-            },
-            {"search_type": "maes", "maes_num_steps": 2, "maes_expansion_beta": 2, "beam_size": 2},
-            {"search_type": "maes", "maes_num_steps": 2, "maes_expansion_beta": 1, "beam_size": 4},
-        ],
-    )
-    def test_tdt_beam_decoding(self, test_data_dir, beam_config):
-        beam_size = beam_config.pop("beam_size", 1)
-        model, encoded, encoded_len = get_model_encoder_output(
-            test_data_dir, 'nvidia/stt_kk_ru_fastconformer_hybrid_large'
-        )
-
-        model_config = model.to_config_dict()
-        durations = list(model_config["model_defaults"]["tdt_durations"])
-
-        beam = tdt_beam_decoding.BeamTDTInfer(
-            model.decoder,
-            model.joint,
-            beam_size=beam_size,
-            return_best_hypothesis=False,
-            durations=durations,
-            **beam_config,
-        )
-
-        enc_out = encoded
-        enc_len = encoded_len
-
-        with torch.no_grad():
-            hyps = beam(encoder_output=enc_out, encoded_lengths=enc_len)[0]  # type: rnnt_utils.Hypothesis
-            _, all_hyps = decode_text_from_nbest_hypotheses(hyps, model.decoding)
-            all_hyps = all_hyps[0]
-
-            print("Beam search algorithm :", beam_config['search_type'])
-            # Use the following commented print statements to check
-            # the alignment of other algorithms compared to the default
-            for idx, hyp_ in enumerate(all_hyps):  # type: (int, rnnt_utils.Hypothesis)
-                print("Hyp index", idx + 1, "text :", hyp_.text)
-
-                assert len(hyp_.timestep) > 0
-                print("Timesteps", hyp_.timestep)
-                print()
-=======
         "model_name, decoding_strategy",
         [
             ("stt_en_conformer_transducer_small", "greedy"),
@@ -490,4 +443,56 @@
         hyps, _ = decoding.rnnt_decoder_predictions_tensor(encoded, encoded_len, return_hypotheses=True)
 
         check_char_timestamps(hyps[0], decoding)
->>>>>>> 3a1a34d6
+
+    @pytest.mark.skipif(
+        not NUMBA_RNNT_LOSS_AVAILABLE,
+        reason='RNNTLoss has not been compiled with appropriate numba version.',
+    )
+    @pytest.mark.with_downloads
+    @pytest.mark.unit
+    @pytest.mark.parametrize(
+        "beam_config",
+        [
+            {
+                "search_type": "default",
+                "beam_size": 2,
+            },
+            {"search_type": "maes", "maes_num_steps": 2, "maes_expansion_beta": 2, "beam_size": 2},
+            {"search_type": "maes", "maes_num_steps": 2, "maes_expansion_beta": 1, "beam_size": 4},
+        ],
+    )
+    def test_tdt_beam_decoding(self, test_data_dir, beam_config):
+        beam_size = beam_config.pop("beam_size", 1)
+        model, encoded, encoded_len = get_model_encoder_output(
+            test_data_dir, 'nvidia/stt_kk_ru_fastconformer_hybrid_large'
+        )
+
+        model_config = model.to_config_dict()
+        durations = list(model_config["model_defaults"]["tdt_durations"])
+
+        beam = tdt_beam_decoding.BeamTDTInfer(
+            model.decoder,
+            model.joint,
+            beam_size=beam_size,
+            return_best_hypothesis=False,
+            durations=durations,
+            **beam_config,
+        )
+
+        enc_out = encoded
+        enc_len = encoded_len
+
+        with torch.no_grad():
+            hyps = beam(encoder_output=enc_out, encoded_lengths=enc_len)[0]  # type: rnnt_utils.Hypothesis
+            _, all_hyps = decode_text_from_nbest_hypotheses(hyps, model.decoding)
+            all_hyps = all_hyps[0]
+
+            print("Beam search algorithm :", beam_config['search_type'])
+            # Use the following commented print statements to check
+            # the alignment of other algorithms compared to the default
+            for idx, hyp_ in enumerate(all_hyps):  # type: (int, rnnt_utils.Hypothesis)
+                print("Hyp index", idx + 1, "text :", hyp_.text)
+
+                assert len(hyp_.timestep) > 0
+                print("Timesteps", hyp_.timestep)
+                print()