# Copyright (c) 2024, NVIDIA CORPORATION.  All rights reserved.
#
# Licensed under the Apache License, Version 2.0 (the "License");
# you may not use this file except in compliance with the License.
# You may obtain a copy of the License at
#
#     http://www.apache.org/licenses/LICENSE-2.0
#
# Unless required by applicable law or agreed to in writing, software
# distributed under the License is distributed on an "AS IS" BASIS,
# WITHOUT WARRANTIES OR CONDITIONS OF ANY KIND, either express or implied.
# See the License for the specific language governing permissions and
# limitations under the License.

import functools
import inspect
import os
import shutil
from collections import OrderedDict
from contextlib import ExitStack, contextmanager
from dataclasses import dataclass
from pathlib import Path
from typing import (
    TYPE_CHECKING,
    Any,
    Callable,
    ContextManager,
    Dict,
    List,
    Literal,
    Mapping,
    Optional,
    TypeVar,
    Union,
    cast,
)

import pytorch_lightning as pl
import torch
import torch.distributed
from lightning_fabric.plugins import CheckpointIO, ClusterEnvironment
from lightning_fabric.utilities.optimizer import _optimizer_to_device, _optimizers_to_device
from megatron.core.distributed import DistributedDataParallelConfig
from megatron.core.optimizer import OptimizerConfig
from pytorch_lightning.accelerators import CPUAccelerator
from pytorch_lightning.loops import _AutomaticOptimization, evaluation_loop, fit_loop, prediction_loop
from pytorch_lightning.loops.fetchers import _DataLoaderIterDataFetcher
from pytorch_lightning.overrides.distributed import _sync_module_states
from pytorch_lightning.strategies.ddp import DDPStrategy
from pytorch_lightning.trainer.states import RunningStage, TrainerFn
from pytorch_lightning.utilities.types import STEP_OUTPUT
from torch import nn
from torch.distributed.algorithms.ddp_comm_hooks.debugging_hooks import noop_hook
from torch.nn.parallel import DistributedDataParallel
from torch.utils.data import DataLoader
from typing_extensions import override

from nemo.core.optim.mcore_optim import McoreDistributedOptimizer
from nemo.lightning import _strategy_lib, io
from nemo.lightning.megatron_parallel import CallbackConnector, MegatronParallel, aggregate_moe_loss_stats
from nemo.lightning.pytorch.callbacks import ModelTransform
from nemo.lightning.pytorch.strategies.utils import (
    RestoreConfig,
    ckpt_to_dir,
    create_checkpoint_io,
    fix_progress_bar,
    init_model_parallel,
    setup_data_sampler,
    setup_parallel_ranks,
)
from nemo.utils import logging
from nemo.utils.callbacks.dist_ckpt_io import AsyncFinalizerCallback

if TYPE_CHECKING:
    from nemo.lightning.pytorch.plugins.data_sampler import DataSampler

ConfigT = TypeVar("ConfigT")


DDPLiteral = Literal["megatron", "pytorch"]


@dataclass
class ParallelismConfig:
    """
    POD containing parallelism configuration.
    Parallelism configuration is passed to MegatronStrategy via constructor arguments,
    then copied to model's config during model setup.
    """

    tensor_model_parallel_size: int
    pipeline_model_parallel_size: int
    virtual_pipeline_model_parallel_size: int
    microbatch_group_size_per_vp_stage: int
    context_parallel_size: int
    sequence_parallel: bool
    expert_model_parallel_size: int
    moe_extended_tp: bool
    pipeline_dtype: torch.dtype
    encoder_tensor_model_parallel_size: int = 0
    encoder_pipeline_model_parallel_size: int = 0


class MegatronStrategy(DDPStrategy, io.IOMixin):
    """Megatron plugin for Pytorch Lightning.

    This strategy implements model parallelism using NVIDIA's Megatron-LM framework. It supports
    various forms of parallelism including tensor model parallelism, pipeline model parallelism,
    sequence parallelism, and expert parallelism for efficient training of large language models.

    Args:
        tensor_model_parallel_size (int): Intra-layer model parallelism. Splits tensors across GPU ranks.
            Defaults to 1.
        pipeline_model_parallel_size (int): Inter-layer model parallelism. Splits transformer layers
            across GPU ranks. Defaults to 1.
        virtual_pipeline_model_parallel_size (Optional[int]): Interleaved pipeline parallelism used to
            improve performance by reducing the pipeline bubble. Defaults to None.
        microbatch_group_size_per_vp_stage（Optional[int]）: the number of micro-batches that are executed
            at a time for a given virtual stage (both forward and backward). Defaults to None and convert
            to pipeline_parallel_size. which specifies a depth-first schedule.
        context_parallel_size (int): Splits network input along sequence dimension across GPU ranks.
            Defaults to 1.
        sequence_parallel (bool): Makes tensor parallelism more memory efficient for LLMs (20B+) by
            parallelizing layer norms and dropout sequentially. Defaults to False.
        expert_model_parallel_size (int): Distributes MoE Experts across sub data parallel dimension.
            Defaults to 1.
        moe_extended_tp (bool): Alternative parallelization strategy for expert parallelism. Defaults to False.
        data_sampler (Optional['DataSampler']): Custom data sampler for distributed training. Defaults to None.
        parallel_devices (Optional[List[torch.device]]): List of devices to use for parallelism. Defaults to None.
        cluster_environment: Cluster environment for distributed training. Defaults to None.
        checkpoint_io: Checkpoint I/O handler. Defaults to None.
        find_unused_parameters (bool): Find unused parameters in DDP. Defaults to False.
        ckpt_type (TrainerCkptProtocol): Checkpoint type. Defaults to TrainerCheckpoint.
        ckpt_load_optimizer (bool): Load optimizer state from trainer.ckpt_path. Defaults to True.
        ckpt_save_optimizer (bool): Save optimizer states in checkpoint. Defaults to True.
        ddp (Union[DDPLiteral, DistributedDataParallelConfig]): DDP configuration. Defaults to "megatron".
        lazy_init (bool): Use lazy initialization for model parallel parameters. Defaults to False.
        pipeline_dtype (Optional[torch.dtype]): Data type for pipeline parallelism. Defaults to None.
        save_ckpt_format (str): Distributed checkpoint format to use for checkpoint saving. Should be one of
            'torch_dist' or 'zarr'. Defaults to 'torch_dist'.
        ckpt_async_save (bool): Whether to save checkpoints asynchronously to reduce checkpointing overhead.
            Defaults to True.
        ckpt_torch_dist_multiproc (int): Number of extra processes per rank used during ckpt save
            with PyTorch distributed format. Defaults to None.
        ckpt_assume_constant_structure (bool): Allows caching some computation across checkpoint saves.
            Set to True only if the state dict structure doesn't change within a single job.
        ckpt_parallel_save (bool): If true, each worker will write its own part of the dist checkpoint.
            Defaults to True.
        ckpt_parallel_save_within_dp (bool): If true, save will be parallelized only within a DP group
            (whole world otherwise), which might slightly reduce the save overhead. Defaults to False.
        ckpt_parallel_load (bool): If true, each worker will load part of the dist checkpoint
            and exchange with NCCL. Might use some extra GPU memory. Defaults to True.
        ckpt_parallel_save_optim (bool): Parallel save/load of a DistributedOptimizer. 'True'
            allows performant save and reshardable checkpoints. Set to 'False' only in order to minimize
            the number of checkpoint files.
        ckpt_load_directly_on_device (bool): if True, loads the weights directly on GPU.
            Has effect only for `zarr` based checkpoints (PyT Distributed always loads on device).
            Defaults to True.
        setup_optimizers (bool): Whether to call the trainer's setup_optimizers function to perform any
            necessary conversions of optimizer parameters and move optimizer parameters to the correct device.
            Defaults to True.
        init_model_parallel (bool): Whether to initialize the model parallel groups. Defaults to True.
        replace_progress_bar (bool): Whether to replace the TQDM progress bar with a megatron-style logger
            that prints the metrics to stdout. Suitable for non-interactive settings.
        progress_interval (int): How frequently to print progress to stdout. Only used when
            replace_progress_bar is True.
        **kwargs: Additional keyword arguments.

    Note:
        This strategy is designed to work with NVIDIA's Megatron-LM framework and requires
        specific model implementations that are compatible with Megatron's parallelism techniques.
    """

    trainer: pl.Trainer

    def __init__(
        self,
        tensor_model_parallel_size: int = 1,
        pipeline_model_parallel_size: int = 1,
        virtual_pipeline_model_parallel_size: Optional[int] = None,
        microbatch_group_size_per_vp_stage: Optional[int] = None,
        context_parallel_size: int = 1,
        sequence_parallel: bool = False,
        expert_model_parallel_size: int = 1,
        moe_extended_tp: bool = False,
        encoder_tensor_model_parallel_size: Optional[int] = 0,
        encoder_pipeline_model_parallel_size: Optional[int] = 0,
        data_sampler: Optional["DataSampler"] = None,
        parallel_devices: Optional[List[torch.device]] = None,
        cluster_environment=None,  # TODO: Add type-hint
        checkpoint_io=None,  # TODO: Add type-hint
        find_unused_parameters: bool = False,
        ckpt_load_optimizer: bool = True,
        ckpt_save_optimizer: bool = True,
        ddp: Union[DDPLiteral, DistributedDataParallelConfig] = "megatron",
        fsdp: bool = False,
        lazy_init: bool = False,
        pipeline_dtype: Optional[torch.dtype] = None,
        save_ckpt_format: str = "torch_dist",
        ckpt_async_save: bool = True,
        ckpt_torch_dist_multiproc: int = None,  ## TODO(ashors): put elsewhere?
        ckpt_assume_constant_structure: bool = False,
        ckpt_parallel_save: bool = True,
        ckpt_parallel_save_within_dp: bool = False,
        ckpt_parallel_load: bool = True,
        ckpt_parallel_save_optim: bool = True,
        ckpt_load_directly_on_device: bool = True,
        setup_optimizers: bool = True,
        init_model_parallel: bool = True,
        replace_progress_bar: bool = True,
        progress_interval: int = 1,
        restore_config: Optional[RestoreConfig] = None,
        **kwargs,
    ) -> None:
        super().__init__(
            parallel_devices=parallel_devices,
            cluster_environment=cluster_environment,
            checkpoint_io=checkpoint_io,
            find_unused_parameters=find_unused_parameters,
            **kwargs,
        )

        self.megatron_callbacks = CallbackConnector()
        self.data_sampler: Optional["DataSampler"] = data_sampler
        self.tensor_model_parallel_size = tensor_model_parallel_size
        self.pipeline_model_parallel_size = pipeline_model_parallel_size
        self.microbatch_group_size_per_vp_stage = (
            microbatch_group_size_per_vp_stage
            if microbatch_group_size_per_vp_stage is not None
            else pipeline_model_parallel_size
        )
        self.context_parallel_size = context_parallel_size
        self.expert_model_parallel_size = expert_model_parallel_size
        self.moe_extended_tp = moe_extended_tp
        self.virtual_pipeline_model_parallel_size = virtual_pipeline_model_parallel_size
        self.sequence_parallel = sequence_parallel
        self.encoder_tensor_model_parallel_size = encoder_tensor_model_parallel_size
        self.encoder_pipeline_model_parallel_size = encoder_pipeline_model_parallel_size
        self.lazy_init = lazy_init
        self.ckpt_load_optimizer = ckpt_load_optimizer
        self.ckpt_save_optimizer = ckpt_save_optimizer
        self.pipeline_dtype = pipeline_dtype
        self._setup_optimizers = setup_optimizers
        self._init_model_parallel = init_model_parallel
        self.log_train_loss = bool(int(os.getenv("NEMO_LOG_TRAIN_LOSS", 1)))
        self.log_memory_usage = bool(int(os.getenv("NEMO_LOG_MEMORY_USAGE", 0)))

        self.save_ckpt_format = save_ckpt_format
        self.async_save = ckpt_async_save
        self.torch_dist_multiproc = ckpt_torch_dist_multiproc
        self.assume_constant_structure = ckpt_assume_constant_structure
        self.parallel_save = ckpt_parallel_save
        self.parallel_save_within_dp = ckpt_parallel_save_within_dp
        self.parallel_load = ckpt_parallel_load
        self.parallel_save_optim = ckpt_parallel_save_optim
        self.load_directly_on_device = ckpt_load_directly_on_device

        self.replace_progress_bar = replace_progress_bar
        self.progress_interval = progress_interval

        self.restore_config = restore_config

        self._ddp = ddp
        self._fsdp = fsdp
        if ddp == "megatron":
            self.ddp_config = DistributedDataParallelConfig(check_for_nan_in_grad=True)
        elif isinstance(ddp, DistributedDataParallelConfig):
            self.ddp_config = ddp
        elif ddp == "pytorch":
            if fsdp:
                raise ValueError("Please set ddp to megatron to run Torch FSDP2.")
            self.ddp_config = None
            self.no_ddp_communication_hook = False
        else:
            raise ValueError(f"Invalid DDP type: {ddp}")

        # used in NVIDIA NGC PyTorch containers
        _strategy_lib.enable_nvidia_optimizations()

    @override
    def connect(self, model: pl.LightningModule) -> None:
        """Attaches a model to strategy."""
        super().connect(model)

        assert not 'is_hf_model' in model.__dict__, "Cannot use HfAutoModelForCausalLM with MegatronParallel"

        dtype_config = getattr(self._precision_plugin, "dtype_config", None)
        if self.pipeline_dtype is None and dtype_config:
            self.pipeline_dtype = dtype_config.pipeline_dtype

        _maybe_mcore_config = _strategy_lib.set_model_parallel_attributes(model, self.parallelism)
        if _maybe_mcore_config:
            self._mcore_config = _maybe_mcore_config

        if dtype_config:
            from nemo.lightning.pytorch.plugins.mixed_precision import update_config_with_dtype_overrides

            model.config = update_config_with_dtype_overrides(dtype_config, model.config)

        has_optim = getattr(model, "optim", None)
        if has_optim and self._setup_optimizers:
            opt_config = getattr(model.optim, "config", None)
            if isinstance(opt_config, OptimizerConfig):
                mcore_opt_config: OptimizerConfig = cast(OptimizerConfig, opt_config)
                if not self.ddp_config:
                    raise ValueError("PyTorch DDP is not enabled for mcore optimizer")
                ddp_config = cast(DistributedDataParallelConfig, self.ddp_config)

                if dtype_config:
                    model.optim.config = update_config_with_dtype_overrides(dtype_config, model.optim.config)
                    self.ddp_config = update_config_with_dtype_overrides(dtype_config, self.ddp_config)

                if mcore_opt_config.use_distributed_optimizer != ddp_config.use_distributed_optimizer:
                    logging.info("Fixing mis-match between ddp-config & mcore-optimizer config")
                    ddp_config.use_distributed_optimizer = mcore_opt_config.use_distributed_optimizer

    @override
    def setup(self, trainer: pl.Trainer) -> None:
        """Setups the strategy"""
        assert self.accelerator is not None
        self.accelerator.setup(trainer)
        self.trainer = trainer

        try:
            self.model.optim.lr_scheduler.max_steps = trainer.max_steps
            logging.info(f"Copying Trainer's 'max_steps' ({trainer.max_steps}) to LR scheduler's 'max_steps'.")
        except AttributeError:
            logging.warning(
                "Could not copy Trainer's 'max_steps' to LR scheduler's 'max_steps'. "
                "If you are not using an LR scheduler, this warning can safely be ignored."
            )

        # move the model to the correct device
        # self.model_to_device()

        # skip wrapping the model if we are not fitting as no gradients need to be exchanged
        trainer_fn = trainer.state.fn

        if trainer_fn == TrainerFn.FITTING and self._layer_sync:
            assert self.model is not None
            self.model = self._layer_sync.apply(self.model)

        setup_data_sampler(self.trainer)
        fix_progress_bar(trainer, self.replace_progress_bar, self.progress_interval)

        self.setup_megatron_parallel(trainer)
        self.setup_precision_plugin()

        if getattr(self.lightning_module, "model_transform", None):
            # Ensure the ModelTransform callback is pass to the trainer.
            # Callback.setup() is called before the current Strategy.setup(), so we can
            # only perform a check here; adding the callback here would not be sufficient
            if not any(isinstance(cb, ModelTransform) for cb in trainer.callbacks):
                raise ValueError(
                    "You specified a model_transform function in the model, but no"
                    "ModelTransform callback was found in the trainer. "
                    "Please initialize the trainer with "
                    "`trainer = Trainer(..., callbacks=[ModelTransform()])`"
                )

        if trainer.num_sanity_val_steps > 1 and self.pipeline_model_parallel_size > 1:
            # TODO: log here
            trainer.num_sanity_val_steps = 0

        for loop in [fit_loop, evaluation_loop, prediction_loop]:
            loop._select_data_fetcher = _data_fetcher_wrapper(loop._select_data_fetcher)  # noqa: SLF001

        if trainer_fn == TrainerFn.FITTING:
            # TODO: Make sure we don't always wrap the model in data-parallel
            # See: https://github.com/NVIDIA/NeMo/blob/main/nemo/collections/nlp/parts/nlp_overrides.py#L215-L217

            # do not wrap with DDP if not fitting as there's no gradients to reduce
            self.configure_ddp()

            trainer.fit_loop.epoch_loop.automatic_optimization = _MegatronAutomaticOptimization(trainer)

            import torch.distributed.algorithms.ddp_comm_hooks.post_localSGD_hook as post_localSGD

            if isinstance(self._ddp_comm_state, post_localSGD.PostLocalSGDState):
                self._enable_model_averaging()
        else:
            # we need to manually synchronize the module's states since we aren't using the DDP wrapper
            assert self.model is not None
            _sync_module_states(self.model)

        ## add AsyncFinalizerCallback if using async
        if self.async_save:
            have_async_callback = False
            for callback in self.trainer.callbacks:
                if isinstance(callback, AsyncFinalizerCallback):
                    have_async_callback = True
                    break
            if not have_async_callback:
                self.trainer.callbacks.append(AsyncFinalizerCallback())

        ## Restore model weights and optimizer states if needed
        if self.restore_config and not self.trainer.ckpt_path:
            self.selective_restore()

    @override
    def setup_distributed(self) -> None:
        """Setups dist env"""
        setup_parallel_ranks(self)
        super().setup_distributed()
        init_model_parallel(self.model)

        if self.data_sampler:
            assert isinstance(self.cluster_environment, ClusterEnvironment), "Cluster environment not initialized"
            self.data_sampler.setup(self.cluster_environment.global_rank())

    @override
    def process_dataloader(self, dataloader: DataLoader) -> DataLoader:
        """Setups dataloader"""
        if self.data_sampler:
            return self.data_sampler.transform_dataloader(dataloader)

        return dataloader

    def setup_megatron_parallel(self, trainer: pl.Trainer) -> None:
        """Configures megatron parallel"""
        assert self.model is not None, "Model is not set"

        convert_module_fn = None
        if hasattr(self.precision_plugin, "convert_module"):
            convert_module_fn = self.precision_plugin.convert_module

        self.megatron_parallel = MegatronParallel(
            self.model,
            precision_plugin=self.precision_plugin,
            vp_size=self.virtual_pipeline_model_parallel_size,
            cpu=isinstance(trainer.accelerator, CPUAccelerator),
            ddp_config=self.ddp_config,
            fsdp=self._fsdp,
            convert_module_fn=convert_module_fn,
        )

        if self._init_model_parallel:
            self.init_model_parallel()

        self.megatron_parallel.trainer = trainer

        # check signature-def of self.model.configure_optimizers to check if there's an optional arg: megatron_parallel
        sig = inspect.signature(self.model.configure_optimizers)
        if "megatron_parallel" in sig.parameters:
            self.model.configure_optimizers = functools.partial(
                self.model.configure_optimizers, megatron_parallel=self.megatron_parallel
            )

        if self._setup_optimizers:
            self.setup_optimizers(trainer)

        self.model = self.megatron_parallel
        trainer_callbacks = getattr(trainer, "callbacks", None)
        if trainer_callbacks:
            self.model.callbacks.add(*trainer_callbacks)

        if self.data_sampler:
            self.model.callbacks.add(self.data_sampler)

        datamodule = getattr(trainer, "datamodule", None)
        if datamodule:
            self.model.callbacks.add(datamodule)

    def init_model_parallel(self):
        """Initializes megatron parallel"""
        self.megatron_parallel.init_model_parallel()

    @override
    def configure_ddp(self) -> None:
        """Configures ddp"""
        logging.debug(f"{self.__class__.__name__}: configuring MegatronParallel")
        self.model = self._setup_model(self.model)
        if self.ddp_config is None:
            self._register_ddp_hooks()

    @override
    def _setup_model(self, model: nn.Module) -> nn.Module:
        """Only called when we need to wrap the model for pytorch's ddp."""
        from megatron.core import parallel_state

        from nemo.utils import AppState

        app_state = AppState()
        if app_state.model_parallel_size is not None:
            self._ddp_kwargs["process_group"] = parallel_state.get_data_parallel_group()

        # Only wrap the model if we are not using Megatron's DDP
        if not self.ddp_config:
            dist_data_parallel: DistributedDataParallel = super()._setup_model(model)
            if self.no_ddp_communication_hook:
                # When using custom gradient accumulation and allreduce, disable
                # DDP communication hook that works on the gradient bucket.
                # Instead, use the custom gradient function and communication hook,
                # which is defined in the master optimizer wrapper.
                dist_data_parallel.require_backward_grad_sync = False
                dist_data_parallel.register_comm_hook(None, noop_hook)
            model = dist_data_parallel

        return model

    @override
    def setup_optimizers(self, trainer: "pl.Trainer") -> None:
        """Setups optimizers"""
        super().setup_optimizers(trainer)
        if hasattr(self.precision_plugin, "convert_optimizer"):
            _optimizers = [*self.optimizers]
            _optimizers[0] = self.precision_plugin.convert_optimizer(self.optimizers[0])
            self.optimizers = _optimizers

        _optimizers_to_device(self.optimizers, self.root_device)

    @override
    def training_step(self, dataloader_iter, *args: Any, **kwargs: Any) -> STEP_OUTPUT:
        """Runs one training step"""
        assert self.lightning_module is not None
        assert isinstance(self.model, MegatronParallel)

        with self.precision_plugin.train_step_context():  # TODO: Do we need this?
            # Set grad to zero.
            for model_chunk in self.model:
                model_chunk.zero_grad_buffer()
            for opt in self.optimizers:
                opt.zero_grad()

            out = self.model.training_step(dataloader_iter, *args, **kwargs)

            if torch.is_tensor(out):
                reduced_train_loss = out
            else:
                if not isinstance(out, dict):
                    raise ValueError(f"Expected dict or tensor for reduced_train_loss, got {type(out)}")

                if "loss" not in out:
                    raise ValueError(f"Expected 'loss' in output dict, got {out.keys()}")

                reduced_train_loss = out["loss"]

            self.lightning_module.log(
                "global_step",
                self.trainer.global_step,
                prog_bar=True,
                batch_size=1,
            )

            self.lightning_module.log(
                "step",
                self.trainer.global_step,
            )

            if self.log_memory_usage:
                max_memory_reserved = torch.cuda.max_memory_reserved()
                memory_allocated = torch.cuda.memory_allocated()
                self.lightning_module.log(
                    "peak_memory_usage",
                    max_memory_reserved,
                    prog_bar=True,
                    batch_size=1,
                )
                self.lightning_module.log(
                    "memory_allocated",
                    memory_allocated,
                    prog_bar=True,
                    batch_size=1,
                )

            if self.log_train_loss:
                # p2p now, broadcast later at ckpt. only with pp, some ranks will log 0.0
                # WHICH IS OK because we broadcast later at checkpoint time
                _strategy_lib._sync_from_last_pipeline_stage(reduced_train_loss, broadcast=False)
                self.lightning_module.log(
                    "reduced_train_loss", reduced_train_loss, prog_bar=True, batch_size=1, sync_dist=False
                )
                # Log any MoE losses.
                # TODO(@akoumparouli): loss_scale depends on the GBS.
                for loss_name, loss_value in aggregate_moe_loss_stats(loss_scale=1.0).items():
                    self.lightning_module.log(loss_name, loss_value, prog_bar=True, rank_zero_only=True, batch_size=1)

            return out

    @override
    def optimizer_step(
        self,
        optimizer: torch.optim.Optimizer,
        closure: Callable[[], Any],
        model: Optional[Union["pl.LightningModule", nn.Module]] = None,
        **kwargs: Any,
    ) -> Any:
        """Runs one optimizer step"""
        optimizer_output = super().optimizer_step(optimizer, closure, model, **kwargs)

        if isinstance(optimizer, McoreDistributedOptimizer):
            optimizer_output, grad_norm, num_zeros_in_grad = optimizer_output
            if grad_norm is not None:
                self.lightning_module.log('grad_norm', grad_norm, batch_size=1)
            if num_zeros_in_grad is not None:
                self.lightning_module.log('num_zeros_in_grad', num_zeros_in_grad, batch_size=1)

        return optimizer_output

    @override
    def validation_step(self, dataloader_iter, *args: Any, **kwargs: Any) -> STEP_OUTPUT:
        """Runs one validation step"""
        assert self.lightning_module is not None
        assert isinstance(self.model, MegatronParallel)

        with self.precision_plugin.val_step_context():  # TODO: Do we need this?
            out = self.model.validation_step(dataloader_iter, *args, **kwargs)

            from megatron.core import parallel_state

            pp_size = parallel_state.get_pipeline_model_parallel_world_size()
            if pp_size > 1:
                # ranks that are not final pp stage have 0 for loss, and out will be mean-reduced over pp
                # groups (due to sync_dist), which divides val_loss by pp_size. so we multiply by pp_size to cancel out
                self.lightning_module.log(
                    "val_loss",
                    out * pp_size,
                    prog_bar=True,
                    sync_dist=True,
                    sync_dist_group=parallel_state.get_pipeline_model_parallel_group(),
                    on_epoch=True,
                )
            else:
                self.lightning_module.log("val_loss", out, prog_bar=True, on_epoch=True)

            return out

    @override
    def test_step(self, dataloader_iter, *args: Any, **kwargs: Any) -> STEP_OUTPUT:
        """Runs one test step"""
        assert self.lightning_module is not None
        assert isinstance(self.model, MegatronParallel)

        with self.precision_plugin.test_step_context():  # TODO: Do we need this?
            return self.model.test_step(dataloader_iter, *args, **kwargs)

    @override
    def predict_step(self, dataloader_iter, *args: Any, **kwargs: Any) -> STEP_OUTPUT:
        """Runs one prediction step"""
        assert self.lightning_module is not None
        assert isinstance(self.model, MegatronParallel)

        with self.precision_plugin.predict_step_context():  # TODO: Do we need this?
            return self.model.predict_step(dataloader_iter, *args, **kwargs)

    @override
    def teardown(self) -> None:
        """Tearsdown the strategy"""
        super().teardown()

    @override
    def model_sharded_context(self) -> ContextManager:
        """Model sharded context"""
        if self.lazy_init and hasattr(self, "_mcore_config"):
            stack = ExitStack()
            stack.enter_context(_strategy_lib.megatron_lazy_init_context(self._mcore_config))
            return stack

        return super().model_sharded_context()

    def _update_step_kwargs(self, dataloader_iter, kwargs, step_name: str):
        if "data_step" not in kwargs:
            kwargs["data_step"] = self._get_data_step(step_name)
        if "forward_step" not in kwargs:
            kwargs["forward_step"] = self._get_forward_step(step_name)
        if "loss_reduction" not in kwargs:
            kwargs["loss_reduction"] = self._get_loss_reduction(step_name)

        return kwargs

    def optimizer_sharded_state_dict(self, is_loading=False):
        """
        Sharded state dictionary for an MainParamsOptimizerWrapper.
        Used to save and load the optimizer state when training with distributed_checkpoint.

        Returns
        -------
            dict: The sharded state dictionary for the optimizer
        Raises:
            ValueError: If a parameter ID does not match any model sharded parameter.
        """
        # TODO: Fix when MainParamsOptimizerWrapper is not used

        optimizer = self.lightning_module.optimizers(use_pl_optimizer=False)
        sharding_type = "fully_sharded_model_space" if self.parallel_save_optim else "dp_zero_gather_scatter"

        return _strategy_lib.optimizer_sharded_state_dict(
            self.megatron_parallel, optimizer, is_loading=is_loading, sharding_type=sharding_type
        )

    @override
    def save_checkpoint(
        self, checkpoint: Dict[str, Any], filepath: Union[str, Path], storage_options: Optional[Any] = None
    ) -> None:
        """Saves checkpoint"""
        checkpoint["state_dict"] = OrderedDict([])  # remove device state_dict
        # retrieve `sharded_state_dict` if it has not already been configured in `on_save_checkpoint`
        if "sharded_state_dict" not in checkpoint:
            checkpoint["sharded_state_dict"] = self.megatron_parallel.sharded_state_dict()

        ## replace unsharded optimizer_states with sharded dict.
        ## note that if trainer.save_checkpoint(path, save_weights_only=True) is called,
        ## the checkpoint will contain only model weights. Optimizer states will be omitted.
        if (
            "optimizer_states" in checkpoint
            and self.trainer.state.fn == TrainerFn.FITTING
            and self.ckpt_save_optimizer
        ):
            checkpoint["optimizer_states"] = {}
            checkpoint["optimizer"] = [self.optimizer_sharded_state_dict()]

        self.checkpoint_io.save_checkpoint(checkpoint, filepath, storage_options=storage_options)

    def should_restore_optimizer_states(self, selective_restore: bool = False) -> bool:
        """Determines whether to restore optimizer states or not"""
        if selective_restore:
            return self.restore_config.load_optim_state if self.restore_config else False

        return self.ckpt_load_optimizer

    @override
    def load_checkpoint(self, checkpoint_path: Union[str, Path], selective_restore: bool = False) -> Dict[str, Any]:
        """PTL method which we override to integrate distributed checkpoints for model parallel models.
        In order to load distributed checkpoints we need to provide the sharded_state_dict to
        the distributed load function. We get the sharded_state_dict from self.lightning_module
        which makes it convenient to have the loading logic happen at the strategy level.
        """
        torch.cuda.empty_cache()

        # After dist_checkpointing.load, sharded tensors will be replaced with tensors
        sharded_state_dict = {}
        sharded_state_dict["state_dict"] = self.megatron_parallel.sharded_state_dict()

        if (
            self.should_restore_optimizer_states(selective_restore=selective_restore)
            and self.trainer.state.fn == TrainerFn.FITTING
        ):
            if self.lightning_module.optimizers(use_pl_optimizer=False):
                sharded_state_dict["optimizer"] = [self.optimizer_sharded_state_dict(is_loading=True)]

        checkpoint = self.checkpoint_io.load_checkpoint(checkpoint_path, sharded_state_dict=sharded_state_dict)

        return checkpoint

    def selective_restore(self) -> None:
        """Implements selective restoration of checkpoint"""
        if not self.restore_config:
            return

        logging.info(f"Doing selective restore from {self.restore_config}")

        checkpoint = self.load_checkpoint(checkpoint_path=self.restore_config.path, selective_restore=True)

        if self.restore_config.load_model_state:
            logging.info(f"Restoring model weights from {self.restore_config}")
            self.load_model_state_dict(checkpoint=checkpoint)

        if self.restore_config.load_optim_state:
            logging.info(f"Restoring optimizer states from {self.restore_config}")
            self.load_optimizer_state_dict(checkpoint=checkpoint, selective_restore=True)

        logging.info(f"Finished restoring from {self.restore_config}, cleaning up.")
        torch.cuda.empty_cache()
        # wait for all to catch up
        self.trainer.strategy.barrier("MegatronStrategy.restore_end")

    @override
    def load_optimizer_state_dict(self, checkpoint: Mapping[str, Any], selective_restore: bool = False) -> None:
        """Loads optimizer state-dict"""
        if not self.should_restore_optimizer_states(selective_restore=selective_restore):
            return

        from megatron.core import parallel_state
        from torch.distributed import DeviceMesh
        from torch.distributed._tensor import DTensor, Shard

        mesh = DeviceMesh.from_group(parallel_state.get_data_parallel_group(), "cuda")

        optimizer_states = checkpoint["optimizer"]
        for optimizer, opt_state in zip(self.optimizers, optimizer_states):
            if self._fsdp:
                opt_state['fp32_from_fp16_params'] = OrderedDict()
                for opt_param in opt_state['optimizer']['state'].values():
                    if isinstance(opt_param, Dict):
                        for opt_param_state_key, opt_param_state in opt_param.items():
                            opt_param[opt_param_state_key] = DTensor.from_local(
                                opt_param_state,
                                mesh,
                                (Shard(dim=0),),
                            )

            optimizer.load_state_dict(opt_state)
            _optimizer_to_device(optimizer, self.root_device)

    def remove_checkpoint(self, filepath: Union[str, Path]) -> None:
        """Deletes checkpoint"""
        ckpt = ckpt_to_dir(filepath)
        if self.is_global_zero:
            if os.path.islink(ckpt):
                os.unlink(ckpt)
            else:
                shutil.rmtree(ckpt)

    def load_model_state_dict(self, checkpoint: Mapping[str, Any], strict: bool = True) -> None:
<<<<<<< HEAD
        if self._fsdp:
            return

=======
        """loads model state dict"""
>>>>>>> 922e840b
        assert self.megatron_parallel is not None

        _strategy_lib.load_model_state_dict(self.megatron_parallel, checkpoint, strict=strict)

        if not 'optimizer' in checkpoint:
            for opt in self.optimizers:
                opt.reload_model_params()

    @property
    @override
    def checkpoint_io(self) -> CheckpointIO:
        """Creates & returns checkpoint io"""
        if not self._checkpoint_io:
            self._checkpoint_io = create_checkpoint_io(
                save_ckpt_format=self.save_ckpt_format,
                async_save=self.async_save,
                torch_dist_multiproc=self.torch_dist_multiproc,
                assume_constant_structure=self.assume_constant_structure,
                parallel_save=self.parallel_save,
                parallel_save_within_dp=self.parallel_save_within_dp,
                parallel_load=self.parallel_load,
                load_directly_on_device=self.load_directly_on_device,
            )

        return self._checkpoint_io

    @checkpoint_io.setter
    def checkpoint_io(self, io: CheckpointIO) -> None:
        """CheckpointIO setter"""
        self._checkpoint_io = io

    @property
    def current_epoch_step(self) -> int:
        """
        Get the value of step within an epoch.
        """
        return max(
            self.trainer.fit_loop.epoch_loop.automatic_optimization.optim_progress.optimizer.step.current.completed,
            self.trainer.fit_loop.epoch_loop.manual_optimization.optim_step_progress.current.completed,
        )

    @property
    def distributed_sampler_kwargs(self) -> Dict[str, Any]:
        """Returns dist-sampler's kwargs"""
        from nemo.utils import AppState

        app_state = AppState()
        if app_state.model_parallel_size is not None:
            # When using model parallel, data parallel groups are non-trivial and they
            # correspond to the logical GPUs. This means that the GPUs that form a
            # single logical GPU all need to get the same batch of data.
            distributed_sampler_kwargs = dict(
                num_replicas=app_state.data_parallel_size, rank=app_state.data_parallel_rank
            )
            return distributed_sampler_kwargs

        else:
            return super().distributed_sampler_kwargs

    @property
    def restore_checkpoint_after_setup(self) -> bool:
        """Needs to be True for distributed checkpointing because
        we require the model to have configured the optimizer before
        deserializing the checkpoint.
        """
        return True

    @property
    def parallelism(self) -> ParallelismConfig:
        """Returns parallelism config from class attrs as a POD"""
        return ParallelismConfig(
            tensor_model_parallel_size=self.tensor_model_parallel_size,
            pipeline_model_parallel_size=self.pipeline_model_parallel_size,
            virtual_pipeline_model_parallel_size=self.virtual_pipeline_model_parallel_size,
            microbatch_group_size_per_vp_stage=self.microbatch_group_size_per_vp_stage,
            context_parallel_size=self.context_parallel_size,
            sequence_parallel=self.sequence_parallel,
            expert_model_parallel_size=self.expert_model_parallel_size,
            moe_extended_tp=self.moe_extended_tp,
            encoder_tensor_model_parallel_size=self.encoder_tensor_model_parallel_size,
            encoder_pipeline_model_parallel_size=self.encoder_pipeline_model_parallel_size,
            pipeline_dtype=self.pipeline_dtype,
        )

    @contextmanager
    @override
    def tensor_init_context(self, empty_init: Optional[bool] = None):
        """Context manager used for initialization"""
        # Materializaton happens in `setup()`
        # @akoumparouli: using Parent's tensor_init_context causes mcore
        # parameters to be initialized on GPU instead of (assumed) CPU.
        yield


def _data_fetcher_wrapper(fn):
    @functools.wraps(fn)
    def wrapped(trainer: pl.Trainer, stage: RunningStage):
        if isinstance(trainer.strategy, MegatronStrategy):
            return _DataLoaderIterDataFetcher()

    return wrapped


class _MegatronAutomaticOptimization(_AutomaticOptimization):
    """
    Custom loop for automatic optimization, tailored to work with a specific training_step
    implementation that involves custom data preparation, forward pass, and loss reduction steps.
    """

    def __init__(self, trainer: "pl.Trainer") -> None:
        super().__init__(trainer)
        self._skip_backward = True  # megatron will do the backward pass<|MERGE_RESOLUTION|>--- conflicted
+++ resolved
@@ -802,13 +802,10 @@
                 shutil.rmtree(ckpt)
 
     def load_model_state_dict(self, checkpoint: Mapping[str, Any], strict: bool = True) -> None:
-<<<<<<< HEAD
+        """loads model state dict"""
         if self._fsdp:
             return
 
-=======
-        """loads model state dict"""
->>>>>>> 922e840b
         assert self.megatron_parallel is not None
 
         _strategy_lib.load_model_state_dict(self.megatron_parallel, checkpoint, strict=strict)
