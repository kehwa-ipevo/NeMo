# Copyright (c) 2023, NVIDIA CORPORATION & AFFILIATES.  All rights reserved.
#
# Licensed under the Apache License, Version 2.0 (the "License");
# you may not use this file except in compliance with the License.
# You may obtain a copy of the License at
#
#     http://www.apache.org/licenses/LICENSE-2.0
#
# Unless required by applicable law or agreed to in writing, software
# distributed under the License is distributed on an "AS IS" BASIS,
# WITHOUT WARRANTIES OR CONDITIONS OF ANY KIND, either express or implied.
# See the License for the specific language governing permissions and
# limitations under the License.

import sys
from typing import Union

from omegaconf import DictConfig
from pytorch_lightning import Trainer
from pytorch_lightning.callbacks import ModelSummary
from pytorch_lightning.plugins.environments import TorchElasticEnvironment

from nemo.collections.nlp.parts.nlp_overrides import (
    CustomProgressBar,
    FSDPMixedPrecisionPlugin,
    GradScaler,
    MegatronHalfPrecisionPlugin,
    NLPDDPStrategy,
    NLPDDPStrategyNotebook,
    NLPFSDPStrategy,
    PipelineMixedPrecisionPlugin,
)
from nemo.utils import logging
from nemo.utils.callbacks.dist_ckpt_io import DistributedCheckpointIO


class MegatronTrainerBuilder:
    """
    Builder type to hide complex configuration of PTL Trainers for Megatron LLM models.
    Can be extended to change behavior for a specific model.
    """

    def __init__(self, cfg: DictConfig) -> None:
        self.cfg = cfg

    def _training_strategy(self) -> Union[NLPDDPStrategy, NLPFSDPStrategy]:
        """
        Returns a DDP or a FSDP strategy passed to Trainer.strategy.
        """
        # check interactive environment
        _IS_INTERACTIVE = hasattr(sys, "ps1") or bool(sys.flags.interactive)
        if _IS_INTERACTIVE and self.cfg.trainer.devices == 1:
            logging.info("Detected interactive environment, using NLPDDPStrategyNotebook")
            return NLPDDPStrategyNotebook(no_ddp_communication_hook=True, find_unused_parameters=False,)

        if self.cfg.model.get('fsdp', False):
            assert (
                not self.cfg.model.optim.get('name') == 'distributed_fused_adam'
                and not self.cfg.model.optim.get('name') == 'mcore_distributed_optim'
            ), 'Distributed optimizer cannot be used with FSDP.'
            sharded_checkpoint = self.cfg.model.get('fsdp_sharded_checkpoint', False)
            if self.cfg.model.get('tensor_model_parallel_size', 1) > 1:
                assert not sharded_checkpoint, 'FSDP sharded checkpoint is not supported when TP size > 1.'
            if self.cfg.model.get('megatron_amp_O2', False):
                logging.info('Torch FSDP is not compatible with O2 precision recipe. Setting O2 `False`.')
                self.cfg.model.megatron_amp_O2 = False
            return NLPFSDPStrategy(
                limit_all_gathers=self.cfg.model.get('fsdp_limit_all_gathers', True),
                sharding_strategy=self.cfg.model.get('fsdp_sharding_strategy', 'full'),
                cpu_offload=self.cfg.model.get('fsdp_cpu_offload', False),
                grad_reduce_dtype=self.cfg.model.get('fsdp_grad_reduce_dtype', 32),
                sharded_checkpoint=sharded_checkpoint,
                precision=self.cfg.trainer.precision,
                nccl_communicator_config_path=self.cfg.model.get('nccl_communicator_config_path', None),
                sharp=self.cfg.model.get('sharp', False),
                use_orig_params=self.cfg.model.get('fsdp_use_orig_params', False),
            )

        return NLPDDPStrategy(
            no_ddp_communication_hook=True,
            gradient_as_bucket_view=self.cfg.model.gradient_as_bucket_view,
            find_unused_parameters=False,
            nccl_communicator_config_path=self.cfg.model.get('nccl_communicator_config_path', None),
            sharp=self.cfg.model.get('sharp', False),
        )

    def _grad_scaler(self) -> GradScaler:
        """
        Returns a scaler for precision plugins.
        """
        return GradScaler(
            init_scale=self.cfg.model.get('native_amp_init_scale', 2 ** 32),
            growth_interval=self.cfg.model.get('native_amp_growth_interval', 1000),
            hysteresis=self.cfg.model.get('hysteresis', 2),
        )

    def _plugins(self) -> list:
        """
        Returns:
            plugins: list of plugins passed to Trainer.plugins including precision plugins.
        """
        megatron_amp_O2 = self.cfg.model.get('megatron_amp_O2', False)
        with_distributed_adam = (
            (
                self.cfg.model.optim.get('name') == 'distributed_fused_adam'
                or self.cfg.model.optim.get('name') == 'mcore_distributed_optim'
            )
            if self.cfg.model.get('optim')
            else False
        )

        plugins = []
        if self.cfg.trainer.precision in [16, '16', 'bf16', '16-mixed', 'bf16-mixed']:
            scaler = None
            if self.cfg.trainer.precision in [16, '16', '16-mixed']:
                if not self.cfg.model.get('fsdp', False):
                    scaler = self._grad_scaler()
                plugin_precision = '16-mixed'
            else:
                plugin_precision = 'bf16-mixed'

            if megatron_amp_O2 and not with_distributed_adam:
                plugins.append(MegatronHalfPrecisionPlugin(precision=plugin_precision, device='cuda', scaler=scaler))
            else:
                if self.cfg.model.get('fsdp', False):
                    plugins.append(FSDPMixedPrecisionPlugin(precision=plugin_precision, scaler=scaler))
                else:
                    plugins.append(
                        PipelineMixedPrecisionPlugin(precision=plugin_precision, device='cuda', scaler=scaler)
                    )
            self.cfg.trainer.precision = None

        if self.cfg.get('cluster_type', None) == 'BCP':
            plugins.append(TorchElasticEnvironment())

        # Use dist-ckt for non-FSDP MCore models
        use_dist_ckpt = not self.cfg.model.get('fsdp', False) and (
            self.cfg.model.get('mcore_gpt', False) or self.cfg.model.get('mcore_bert', False)
        )
        if use_dist_ckpt:
<<<<<<< HEAD
            plugins.append(DistributedCheckpointIO(self.cfg.model.get('dist_ckpt_format', 'torch_dist')))
=======
            plugins.append(DistributedCheckpointIO.from_config(self.cfg.model))
>>>>>>> 865839e8

        return plugins

    def create_trainer(self, callbacks=None) -> Trainer:
        # cfg.trainer.precision becomes None in Trainer if precision_plugins exist since both precision plugins and precision
        precision = self.cfg.trainer.precision
        strategy = self._training_strategy()
        plugins = self._plugins()
        # enable_progress_bar is True by default. If cfg.trainer.enable_progress_bar=False, CustomProgressBar is not appended to callbacks
        if 'enable_progress_bar' not in self.cfg.trainer or self.cfg.trainer.enable_progress_bar:
            callbacks = [CustomProgressBar()]
        trainer = Trainer(plugins=plugins, strategy=strategy, **self.cfg.trainer, callbacks=callbacks)
        # Restore the precision value after Trainer is built.
        self.cfg.trainer.precision = precision
        return trainer


class MegatronBertTrainerBuilder(MegatronTrainerBuilder):
    """Builder for BERT model Trainer with overrides."""

    def _grad_scaler(self) -> GradScaler:
        return GradScaler(
            init_scale=self.cfg.model.get('native_amp_init_scale', 2 ** 32),
            growth_interval=self.cfg.model.get('native_amp_growth_interval', 1000),
        )


class MegatronT5TrainerBuilder(MegatronTrainerBuilder):
    """Builder for T5 model Trainer with overrides."""

    def create_trainer(self) -> Trainer:
        strategy = self._training_strategy()
        plugins = self._plugins()
        callbacks = [ModelSummary(max_depth=3)]
        # enable_progress_bar is True by default. If cfg.trainer.enable_progress_bar=False, CustomProgressBar is not appended to callbacks
        if 'enable_progress_bar' not in self.cfg.trainer or self.cfg.trainer.enable_progress_bar:
            callbacks.append(CustomProgressBar())
        return Trainer(plugins=plugins, strategy=strategy, **self.cfg.trainer, callbacks=callbacks)


class MegatronStableDiffusionTrainerBuilder(MegatronTrainerBuilder):
    """Builder for SD model Trainer with overrides."""

    def _training_strategy(self) -> NLPDDPStrategy:
        """
        Returns a ddp strategy passed to Trainer.strategy.
        """
        ddp_overlap = self.cfg.model.get("ddp_overlap", True)
        if ddp_overlap:
            return NLPDDPStrategy(
                no_ddp_communication_hook=False,
                gradient_as_bucket_view=self.cfg.model.gradient_as_bucket_view,
                find_unused_parameters=True,
                bucket_cap_mb=256,
            )
        else:
            return NLPDDPStrategy(
                no_ddp_communication_hook=True,
                gradient_as_bucket_view=self.cfg.model.gradient_as_bucket_view,
                find_unused_parameters=False,
            )


class MegatronLMPPTrainerBuilder(MegatronTrainerBuilder):
    """Builder for scripts where grad scaler is turned off for pipeline parallel LM model. E.g. PEFT tuning scripts"""

    def _grad_scaler(self) -> GradScaler:
        return GradScaler(
            init_scale=self.cfg.model.get("native_amp_init_scale", 2 ** 32),
            growth_interval=self.cfg.model.get("native_amp_growth_interval", 1000),
            hysteresis=self.cfg.model.get("hysteresis", 2),
            enabled=False if self.cfg.model.pipeline_model_parallel_size > 1 else True,
        )<|MERGE_RESOLUTION|>--- conflicted
+++ resolved
@@ -138,11 +138,7 @@
             self.cfg.model.get('mcore_gpt', False) or self.cfg.model.get('mcore_bert', False)
         )
         if use_dist_ckpt:
-<<<<<<< HEAD
-            plugins.append(DistributedCheckpointIO(self.cfg.model.get('dist_ckpt_format', 'torch_dist')))
-=======
             plugins.append(DistributedCheckpointIO.from_config(self.cfg.model))
->>>>>>> 865839e8
 
         return plugins
 
