# Copyright (c) 2022, NVIDIA CORPORATION.  All rights reserved.
#
# Licensed under the Apache License, Version 2.0 (the "License");
# you may not use this file except in compliance with the License.
# You may obtain a copy of the License at
#
#     http://www.apache.org/licenses/LICENSE-2.0
#
# Unless required by applicable law or agreed to in writing, software
# distributed under the License is distributed on an "AS IS" BASIS,
# WITHOUT WARRANTIES OR CONDITIONS OF ANY KIND, either express or implied.
# See the License for the specific language governing permissions and
# limitations under the License.

import abc
<<<<<<< HEAD
import copy
import os
import re
=======
>>>>>>> 0e983db7
import warnings
from typing import List, Set, Tuple

import torch
from transformers import CLIPImageProcessor

from nemo.collections.nlp.modules.common.lm_utils import pad_batch
from nemo.collections.nlp.modules.common.megatron.utils import get_ltor_masks_and_position_ids

try:
    from apex.transformer.pipeline_parallel.utils import get_num_microbatches

    HAVE_APEX = True

except (ImportError, ModuleNotFoundError):
    HAVE_APEX = False

try:
    from megatron.core.pipeline_parallel.schedules import get_forward_backward_func

    HAVE_MEGATRON_CORE = True

except (ImportError, ModuleNotFoundError):

    HAVE_MEGATRON_CORE = False


# the text representation of eos_id, it applies for all tokenizers
END_OF_SEQ = '<|endoftext|>'


class TextGenerationStrategy:
    """
    Base class for TextGeneration Strategy
    """

    def __init__(self, model):
        self.model = model
        if self.model.training:
            # TODO in the future this should raise an exception
            warnings.warn(
                "Generation started while the model is in training mode, switching to eval mode "
                "(this situation may raise an exception in future versions, please call `eval()` before generation)"
            )
            self.model.eval()
        self._end_of_generation_cache = None

    def forward_step(self, batch, tensor_shape):
        fwd_bwd_function = get_forward_backward_func()
        output_tensor = fwd_bwd_function(
            forward_step_func=self.model.get_forward_output_only_func(),
            data_iterator=iter([batch,]),
            model=[self.forward_model],
            num_microbatches=get_num_microbatches(),
            forward_only=True,
            seq_length=tensor_shape[0],
            micro_batch_size=tensor_shape[1],
        )

        return output_tensor

    def tokenize_batch(self, sentences, max_len, add_BOS):
        """
        convert the sentences into lists of tokens, pad them to the same length, add bos tokens if it is needed
        Args:
            sentences (List[str]): list of input sentences in str format.
            max_len (int): max number of tokens to generate.
            add_BOS (bool): whether to add the BOS token at the beginning
        Returns:
            Tuple[torch.Tensor], the tokenized and padded torch tensor and the token context length tensor.
        """
        tokenizer = self.model.tokenizer
        if add_BOS:
            context_tokens = [[tokenizer.bos_id] + tokenizer.text_to_ids(s) for s in sentences]
        else:
            context_tokens = [tokenizer.text_to_ids(s) for s in sentences]
        context_tokens, context_lengths = pad_batch(context_tokens, tokenizer.eos_id, max_len)
        context_tokens_tensor = torch.cuda.LongTensor(context_tokens)
        context_length_tensor = torch.cuda.LongTensor(context_lengths)
        return context_tokens_tensor, context_length_tensor

    @abc.abstractclassmethod
    def clip_max_len(self, maxlen: int) -> int:
        """ clip the max len based on the LM model max sequence length
        Args:
            maxlen (int): the max len computed from the context and number of tokens to generate
        returns (int):
            the clip the max length based of the LM model max sequence length
        """
        pass

    @abc.abstractclassmethod
    def init_batch(self, context_tokens: torch.Tensor, context_length: int, compute_attention_mask: bool):
        """initialize the batch data before the inference steps.
           It will save the intermediate results as object attributes
           context_length (int): the context token length
           compute_attention_mask: bool: set to True to compute attention mask (not needed for FA)
        Args:
            context_tokens (torch.Tensor):  The padded context tokens including the space for tokens to be generated 
        """
        pass

    @abc.abstractclassmethod
    def prepare_batch_at_step(
        self, tokens: torch.Tensor, maxlen: int, micro_batch_size: int, step: int, context_length: int
    ) -> Tuple[List[torch.Tensor], List[int]]:
        """
        generate the batch used in inference for each of the steps
        Args:
            tokens  (torch.Tensor): the context tokens
            maxlen (int): the maximum length in the context tokens
            micro_batch_size (int): text generation batch size
            step (int): the inference step count
            context_length (int): the new token position in the tokens
        returns:
            a tuple of list of tensor arguments for the model and a list of tensor shape required by forward method
        """
        pass

    @abc.abstractclassmethod
    def post_process(self, tokens: torch.Tensor, new_tokens: torch.Tensor, context_length: int):
        """
        At the end of the single step inference, post process the inference results
        Args:
            tokens  (torch.Tensor): the context tokens
            new_token (torch.Tensor): sampled new token id
            context_length (int): the new token position in the tokens
        """
        pass

    def end_of_generation_condition(
        self, tokens: torch.Tensor, prev: torch.Tensor, eod_id: int, end_strings: List[str]
    ) -> torch.Tensor:
        """
        return whether the generation should stop based on the previous token
        Args:
            tokens (torch.Tensor): the generated tokens so far
            prev  (torch.Tensor): the previous token
            eod_id (int): the end of document token id
            end_strings (List[str]): the list of end of generation strings
        returns:
            a boolean tensor indicating whether the generation should stop
        """
        if (len(end_strings) == 1 and end_strings[0] == END_OF_SEQ) or not end_strings:
            # Simple scenario: only finish on end of document token.
            return prev == eod_id
<<<<<<< HEAD
        else:
            tokenizer = self.model.tokenizer
            conditions = []
            end_tokens = set()
            end_tokens.add(eod_id)
            for end_string in end_strings:
                ids_1 = tokenizer.text_to_ids(f'<extra_id_1>{end_string}')
                ids_2 = tokenizer.text_to_ids('<extra_id_1>')
                if len(ids_1) <= len(ids_2):
                    continue
                token_id = ids_1[len(ids_2) :][0]
                end_tokens.add(token_id)
            for p, token_item in zip(prev, tokens):
                text = tokenizer.ids_to_text(token_item.tolist())
                conditions.append(
                    any([text.endswith(end_string) for end_string in end_strings] + [p.item() in end_tokens])
                )
=======
>>>>>>> 0e983db7

        end_tokens, end_strings_to_check = self._get_end_of_generation_tokens_and_strings(eod_id, end_strings)
        assert end_tokens

        is_end = torch.isin(prev, torch.tensor(list(end_tokens), dtype=prev.dtype, device=prev.device))

        if end_strings_to_check:
            # The loop below is inefficient (see warning in `_get_end_of_generation_tokens_and_strings()`)
            # TODO In addition, we will not stop if the model generates an end string followed by extra characters,
            # e.g., if `end_string` is "Done" and there exists a "Done!" token it could generate tokens
            #       [..., ".", "Done!"]
            # which would fail the `endswith("Done")` check. However, stopping when "Done!" is generated would not
            # work either, since we would need to post-process the generated string to truncate the extra "!".
            # ==> this is left for future work if there is a compelling use case requiring this feature.
            for idx, token_seq in enumerate(tokens):
                text = self.model.tokenizer.ids_to_text(token_seq.tolist())
                is_end[idx] |= any(text.endswith(end_string) for end_string in end_strings_to_check)

        return is_end

    def post_generation_process(self, output):
        """
        At the end of the text generation, post process the results
        Args:
            output  (dict): the text generation output dictionary
        """
        return output

    def _get_end_of_generation_tokens_and_strings(
        self, eod_id: int, end_strings: List[str]
    ) -> Tuple[Set[int], List[str]]:
        """
        return the tokens and strings indicating the end of generation
        Args:
            eod_id (int): the end of document token id
            end_strings (List[str]): the list of end of generation strings
        Returns:
            a pair `(tokens, strings)` where `tokens` is a set of tokens (int) and `strings` is a list of strings,
            which must all be used to identify the end of generation (`tokens` always contains `eod_id`, while
            `strings` may be empty if all end strings are associated to unique tokens)
        """
        tokenizer = self.model.tokenizer
        # A cache is used to remember which end strings are associated to unique tokens vs. which ones
        # require an actual string comparison.
        if self._end_of_generation_cache is None or self._end_of_generation_cache["tokenizer"] is not tokenizer:
            # Invalidate the cache.
            self._end_of_generation_cache = {
                "tokenizer": tokenizer,
                "end_string_to_token": {END_OF_SEQ: eod_id},
                "end_strings_to_check": set(),
            }
        end_string_to_token = self._end_of_generation_cache["end_string_to_token"]

        end_tokens = {eod_id}  # always include `eod_id`, even if `END_OF_SEQ` is not within `end_strings`
        end_strings_to_check = []  # will contain end strings that have no associated special token

        for end_string in end_strings:
            try:
                end_tokens.add(end_string_to_token[end_string])
                continue
            except KeyError:
                if end_string in self._end_of_generation_cache["end_strings_to_check"]:
                    end_strings_to_check.append(end_string)
                    continue

            # `end_string` does not exist in the cache yet: check if `end_string` is a special token for
            # the tokenizer. Ideally, we would simply use `tokenizer.text_to_ids(end_string)`, but some
            # tokenizers (e.g., SentencePiece) may prefix the special token with another token associated
            # to an empty string. The code below is thus meant to extract the special token associated to
            # `end_string` (if it exists). Note that we use "<extra_id_1>" as prefix string to have a low
            # risk of the tokenizer merging it with `end_string`, but this is somewhat arbitrary.
            ids_ref = tokenizer.text_to_ids("<extra_id_1>")
            ids_with_end_string = tokenizer.text_to_ids(f"<extra_id_1>{end_string}")
            if len(ids_with_end_string) == len(ids_ref) + 1 and ids_with_end_string[:-1] == ids_ref:
                # We can assume that the extra token is the one corresponding to `end_string`.
                end_string_to_token[end_string] = ids_with_end_string[-1]
                end_tokens.add(ids_with_end_string[-1])
            else:
                # No special token.
                warnings.warn(
                    f"The end string '{end_string}' has no associated special token: this may slow down "
                    "generation (consider using a different tokenizer or modifying `end_strings`)"
                )
                self._end_of_generation_cache["end_strings_to_check"].add(end_string)
                end_strings_to_check.append(end_string)

        return end_tokens, end_strings_to_check


class GPTModelTextGenerationStrategy(TextGenerationStrategy):
    def __init__(self, model):
        super().__init__(model)
        self.forward_model = self.model.model

    def clip_max_len(self, maxlen: int) -> int:
        """ clip the max len based on the LM model max sequence length"""

        # for positional embedding types that allow length extrapolation, don't clip the max length
        if self.model.cfg.get("position_embedding_type", "learned_absolute") == "learned_absolute":
            if maxlen > self.model.cfg.encoder_seq_length + 1:
                maxlen = self.model.cfg.encoder_seq_length + 1
        return maxlen

    def init_batch(self, context_tokens: torch.Tensor, context_length: int, compute_attention_mask: bool):
        """initialize the batch data before the inference steps."""
        # Move to GPU.
        tokenizer = self.model.tokenizer
        tokens = context_tokens.contiguous().cuda()
        # Get the attention mask and postition ids.
        self.attention_mask, _, self.position_ids = get_ltor_masks_and_position_ids(
            tokens,
            tokenizer.eos_id,
            self.model.cfg.get('reset_position_ids', False),
            self.model.cfg.get('reset_attention_mask', False),
            self.model.cfg.get('eod_mask_loss', False),
            compute_attention_mask=compute_attention_mask,
        )

    def prepare_batch_at_step(
        self,
        tokens: torch.Tensor,
        maxlen: int,
        micro_batch_size: int,
        step: int,
        context_length: int,
        compute_attention_mask: bool = True,
    ) -> Tuple[List[torch.Tensor], List[int]]:
        """
        generate the batch used in inference for each of the steps
        """
        # types2use = None
        if step == 0:
            # Allocate memory for the entire context.
            set_inference_key_value_memory = True
            tokens2use = tokens[:, :context_length]
            positions2use = self.position_ids[:, :context_length]
            # not using type2use. uncomment it if it is used
            # if type_ids is not None:
            #     types2use = type_ids[:, :context_length]
        else:
            # Set this to false so the memory is not reallocated.
            set_inference_key_value_memory = False
            tokens2use = tokens[:, context_length - 1].view(micro_batch_size, -1)
            positions2use = self.position_ids[:, context_length - 1].view(micro_batch_size, -1)
            # not using type2use. uncomment it if it is used
            # if type_ids is not None:
            #     types2use = type_ids[:, context_length - 1].view(batch_size, -1)

        """Prepare batch for each of the inference steps"""
        attention_mask_repeat = None
        if compute_attention_mask:
            attention_mask_repeat = torch.concat([self.attention_mask for _ in range(micro_batch_size)])

        setkey_value_array = torch.tensor(
            [set_inference_key_value_memory] * micro_batch_size, device=torch.cuda.current_device()
        )
        len_array = torch.tensor([maxlen] * micro_batch_size, device=torch.cuda.current_device())

        batch = [tokens2use, attention_mask_repeat, positions2use, setkey_value_array, len_array]
        tensor_shape = [tokens2use.shape[1], micro_batch_size, self.model.cfg.hidden_size]
        return batch, tensor_shape


class NevaModelTextGenerationStrategy(TextGenerationStrategy):
    def __init__(self, model):
        super().__init__(model)
        self.forward_model = self.model.model
        self.num_media_latents = model.cfg.data.get("image_token_len", 576)
        self.tokenizer = self.model.tokenizer
        self.image_paths = []
        self.cfg = self.model.cfg
        self.data_cfg = self.model.cfg.data

        if self.cfg.mm_cfg.vision_encoder.from_hf:
            self.processor = CLIPImageProcessor.from_pretrained(
                self.cfg.mm_cfg.vision_encoder.from_pretrained, torch_dtype=torch.bfloat16
            )
        else:
            self.processor = CLIPImageProcessor.from_pretrained(
                "openai/clip-vit-large-patch14", torch_dtype=torch.bfloat16
            )

        add_extra_token = 0
        self.multimodal_cfg = dict(
            is_multimodal=self.data_cfg.is_multimodal,
            sep_image_conv_front=self.data_cfg.sep_image_conv_front,
            conv_template=self.data_cfg.get("conv_template", "nvgpt"),
            image_token_len=self.data_cfg.image_token_len,
            image_folder=self.data_cfg.image_folder,
            image_aspect_ratio=self.data_cfg.image_aspect_ratio,
            use_im_start_end=getattr(self.cfg.mm_cfg, 'use_im_start_end', False),
            image_processor=self.processor,
            add_extra_token=add_extra_token,
            context_length=self.cfg.encoder_seq_length,
        )

    def clip_max_len(self, maxlen: int) -> int:
        """ clip the max len based on the LM model max sequence length"""
        if maxlen > self.model.cfg.encoder_seq_length + 1:
            maxlen = self.model.cfg.encoder_seq_length + 1
        return maxlen

    def init_batch(self, context_tokens: torch.Tensor, context_length: int, compute_attention_mask: bool):
        """initialize the batch data before the inference steps."""
        # Move to GPU.
        tokenizer = self.model.tokenizer
        tokens = context_tokens.contiguous().cuda()
        # Get the attention mask and postition ids.
        self.attention_mask, _, self.position_ids = get_ltor_masks_and_position_ids(
            tokens,
            eod_token=tokenizer.eos_id,
            eod_mask_loss=False,
            reset_attention_mask=False,
            reset_position_ids=False,
            compute_attention_mask=compute_attention_mask,
        )

    def process_prompts(self, prompt):
        from nemo.collections.multimodal.data.neva.neva_dataset import (
            DEFAULT_IMAGE_TOKEN,
            preprocess_llama_2,
            preprocess_multimodal,
            preprocess_nvgpt,
        )

        list_data_dict = []
        if self.multimodal_cfg["conv_template"] == "nvgpt":
            record = {
                'system': 'A chat between a curious user and an artificial intelligence assistant. The assistant gives helpful, detailed, and polite answers to the user\'s questions.\n\n',
                'conversations': [
                    {'from': 'User', 'value': prompt,},
                    {
                        'from': 'Assistant',
                        'value': '',
                        'label': 'quality:6,toxicity:0,humor:0,creativity:0,violence:0,helpfulness:6,not_appropriate:0',
                    },
                ],
            }

            for turn in record['conversations']:  #
                if turn.get('value') is not None:
                    turn['value'] = re.sub('<image>', f'{DEFAULT_IMAGE_TOKEN}\n', turn['value'])
            list_data_dict.append(record)

            sources = preprocess_multimodal(
                copy.deepcopy(list_data_dict), self.multimodal_cfg, self.num_media_latents
            )  # HARDCODED FOR NOW
            data_dict = preprocess_nvgpt(sources, self.tokenizer, self.multimodal_cfg)

        elif self.multimodal_cfg["conv_template"] == "llama_2":
            record = {
                'conversations': [{'from': 'human', 'value': prompt,}, {'from': 'gpt', 'value': '',},],
            }

            for turn in record['conversations']:  #
                if turn.get('value') is not None:
                    turn['value'] = re.sub('<image>', f'{DEFAULT_IMAGE_TOKEN}\n', turn['value'])
            list_data_dict.append(record)

            sources = preprocess_multimodal(
                copy.deepcopy(list_data_dict), self.multimodal_cfg, self.num_media_latents
            )  # HARDCODED FOR NOW
            data_dict = preprocess_llama_2(sources, self.tokenizer, self.multimodal_cfg)
        else:
            raise ValueError(f"Conversation template `{self.conv_template}` is not supported in Neva now.")
        return data_dict['tokens'].tolist()

    def tokenize_batch(self, prompt, max_len, add_BOS):
        context_tokens = self.process_prompts(prompt)
        context_tokens, context_lengths = pad_batch(context_tokens, self.tokenizer.eos_id, max_len)
        context_tokens_tensor = torch.cuda.LongTensor(context_tokens)
        context_length_tensor = torch.cuda.LongTensor(context_lengths)
        return context_tokens_tensor, context_length_tensor

    def get_media_tensor(self, image_path):
        from PIL import Image

        image = Image.open(image_path).convert('RGB')

        if self.data_cfg.image_aspect_ratio == 'keep':
            max_hw, min_hw = max(image.size), min(image.size)
            aspect_ratio = max_hw / min_hw
            max_len, min_len = 448, 224
            shortest_edge = int(min(max_len / aspect_ratio, min_len))
            image = self.processor.preprocess(
                image, return_tensors='pt', do_center_crop=False, size={"shortest_edge": shortest_edge}
            )['pixel_values'][0]
        elif self.data_cfg.image_aspect_ratio == 'pad':

            def expand2square(pil_img, background_color):
                width, height = pil_img.size
                if width == height:
                    return pil_img
                elif width > height:
                    result = Image.new(pil_img.mode, (width, width), background_color)
                    result.paste(pil_img, (0, (width - height) // 2))
                    return result
                else:
                    result = Image.new(pil_img.mode, (height, height), background_color)
                    result.paste(pil_img, ((height - width) // 2, 0))
                    return result

            image = expand2square(image, tuple(int(x * 255) for x in self.processor.image_mean))
            image = self.processor.preprocess(image, return_tensors='pt')['pixel_values'][0]
        else:
            image = self.processor.preprocess(image, return_tensors='pt')['pixel_values'][0]

        model_cfg = self.model.cfg

        if model_cfg.precision in [16, '16', '16-mixed']:
            media = image.type(torch.float16)
        elif model_cfg.precision in [32, '32', '32-true']:
            media = image.type(torch.float32)
        else:
            media = image.type(torch.bfloat16)

        return media.unsqueeze(dim=0).unsqueeze(dim=0).unsqueeze(dim=0)

    def prepare_batch_at_step(
        self,
        tokens: torch.Tensor,
        maxlen: int,
        micro_batch_size: int,
        step: int,
        context_length: int,
        compute_attention_mask: bool = True,
        media=None,
    ) -> Tuple[List[torch.Tensor], List[int]]:
        """
        generate the batch used in inference for each of the steps
        """
        # types2use = None
        if step == 0:
            # Allocate memory for the entire context.
            set_inference_key_value_memory = True
            tokens2use = tokens[:, :context_length]
            positions2use = self.position_ids[:, :context_length]
            # not using type2use. uncomment it if it is used
            # if type_ids is not None:
            #     types2use = type_ids[:, :context_length]
        else:
            # Set this to false so the memory is not reallocated.
            set_inference_key_value_memory = False
            tokens2use = tokens[:, context_length - 1].view(micro_batch_size, -1)
            positions2use = self.position_ids[:, context_length - 1].view(micro_batch_size, -1)
            # not using type2use. uncomment it if it is used
            # if type_ids is not None:
            #     types2use = type_ids[:, context_length - 1].view(batch_size, -1)

        """Prepare batch for each of the inference steps"""
        attention_mask_repeat = None
        if compute_attention_mask:
            attention_mask_repeat = torch.concat([self.attention_mask for _ in range(micro_batch_size)])

        setkey_value_array = torch.tensor(
            [set_inference_key_value_memory] * micro_batch_size, device=torch.cuda.current_device()
        )
        len_array = torch.tensor([maxlen] * micro_batch_size, device=torch.cuda.current_device())
        batch = [tokens2use, attention_mask_repeat, positions2use, media, setkey_value_array, len_array]
        tensor_shape = [tokens2use.shape[1], micro_batch_size, self.model.cfg.hidden_size]
        return batch, tensor_shape


class PromptLearningModelTextGenerationStrategy(TextGenerationStrategy):
    def __init__(self, model, task_ids):
        super().__init__(model)
        self.task_ids = task_ids
        self.forward_model = self.model

    def init_batch(self, context_tokens: torch.Tensor, context_length: int, compute_attention_mask: bool):
        """initialize the batch data before the inference steps."""
        # Move to GPU.
        tokenizer = self.model.tokenizer
        tokens = context_tokens.contiguous().cuda()
        # Get the attention mask and postition ids.
        self.attention_mask, _, self.position_ids = get_ltor_masks_and_position_ids(
            tokens,
            tokenizer.eos_id,
            self.model.cfg.get('reset_position_ids', False),
            self.model.cfg.get('reset_attention_mask', False),
            self.model.cfg.get('eod_mask_loss', False),
            compute_attention_mask=compute_attention_mask,
        )

    def clip_max_len(self, maxlen: int) -> int:
        """ clip the max len based on the LM model max sequence length"""
        if maxlen > self.model.frozen_model.cfg.encoder_seq_length + 1:
            maxlen = self.model.frozen_model.cfg.encoder_seq_length + 1
        return maxlen

    def prepare_batch_at_step(
        self,
        tokens: torch.Tensor,
        maxlen: int,
        micro_batch_size: int,
        step: int,
        context_length: int,
        compute_attention_mask: bool,
    ) -> Tuple[List[torch.Tensor], List[int]]:
        # types2use = None
        if step == 0:
            # Allocate memory for the entire context.
            set_inference_key_value_memory = True
            tokens2use = tokens[:, :context_length]
            positions2use = self.position_ids[:, :context_length]
            # not using type2use. uncomment it if it is used
            # if type_ids is not None:
            #     types2use = type_ids[:, :context_length]
        else:
            # Set this to false so the memory is not reallocated.
            set_inference_key_value_memory = False
            tokens2use = tokens[:, context_length - 1].view(micro_batch_size, -1)
            positions2use = self.position_ids[:, context_length - 1].view(micro_batch_size, -1)
            # not using type2use. uncomment it if it is used
            # if type_ids is not None:
            #     types2use = type_ids[:, context_length - 1].view(batch_size, -1)

        """Prepare batch for each of the inference steps"""
        attention_mask_repeat = None
        if compute_attention_mask:
            attention_mask_repeat = torch.concat([self.attention_mask for _ in range(micro_batch_size)])
        setkey_value_array = torch.tensor(
            [set_inference_key_value_memory] * micro_batch_size, device=torch.cuda.current_device()
        )
        len_array = torch.tensor([maxlen] * micro_batch_size, device=torch.cuda.current_device())

        batch = [tokens2use, attention_mask_repeat, positions2use, self.task_ids, setkey_value_array, len_array]
        tensor_shape = [tokens2use.shape[1], micro_batch_size, self.model.frozen_model.cfg.hidden_size]
        return batch, tensor_shape

    def post_process(self, tokens: torch.Tensor, new_tokens: torch.Tensor, context_length: int):
        """
        At the end of the inference, post process the inference results
        """
        # Replace special soft prompt token ids with unk token ids
        if (
            self.model.pseudo_token_ids_start is not None
        ):  # TODO: (@adithyare) prompt learning logic can be greatly simplified by removing data preparation logic from model logic.
            tokenizer = self.model.tokenizer
            pseudo_token_ids_start = self.model.pseudo_token_ids_start
            new_tokens[(new_tokens >= pseudo_token_ids_start)] = tokenizer.unk_id
            tokens[:, :context_length][(tokens[:, :context_length] >= pseudo_token_ids_start)] = tokenizer.unk_id


def model_inference_strategy_dispatcher(model, **args):
    from nemo.collections.multimodal.models.neva.neva_model import MegatronNevaModel
    from nemo.collections.nlp.models.language_modeling.megatron_gpt_model import MegatronGPTModel
    from nemo.collections.nlp.models.language_modeling.megatron_gpt_prompt_learning_model import (
        MegatronGPTPromptLearningModel,
    )
    from nemo.collections.nlp.models.language_modeling.megatron_retrieval_model import MegatronRetrievalModel
    from nemo.collections.nlp.modules.common.retro_inference_strategies import (
        RetroFileQAModelTextGenerationStrategy,
        RetroModelTextGenerationStrategy,
        RetroQAModelTextGenerationStrategy,
    )

    if isinstance(model, MegatronNevaModel):
        return NevaModelTextGenerationStrategy(model)
    if isinstance(model, MegatronGPTPromptLearningModel):
        return PromptLearningModelTextGenerationStrategy(model, **args)
    elif isinstance(model, MegatronGPTModel):
        return GPTModelTextGenerationStrategy(model)
    elif isinstance(model, MegatronRetrievalModel):
        strategy_name = args['strategy']
        del args['strategy']
        megatron_lm_compatible = model.model.megatron_lm_compatible
        args['megatron_lm_compatible'] = megatron_lm_compatible
        if strategy_name == 'RetroModelTextGenerationStrategy':
            return RetroModelTextGenerationStrategy(model, **args)
        elif strategy_name == 'RetroQAModelTextGenerationStrategy':
            return RetroQAModelTextGenerationStrategy(model, **args)
        elif strategy_name == 'RetroFileQAModelTextGenerationStrategy':
            return RetroFileQAModelTextGenerationStrategy(model, **args)
        else:
            raise ValueError(f'{strategy_name} is not supported for inference')
    else:
        raise ValueError(f'{model} is not supported for inference')

    # Should call GPTModel or Megatron Retrieval Model's forward method<|MERGE_RESOLUTION|>--- conflicted
+++ resolved
@@ -13,12 +13,9 @@
 # limitations under the License.
 
 import abc
-<<<<<<< HEAD
 import copy
 import os
 import re
-=======
->>>>>>> 0e983db7
 import warnings
 from typing import List, Set, Tuple
 
@@ -165,26 +162,6 @@
         if (len(end_strings) == 1 and end_strings[0] == END_OF_SEQ) or not end_strings:
             # Simple scenario: only finish on end of document token.
             return prev == eod_id
-<<<<<<< HEAD
-        else:
-            tokenizer = self.model.tokenizer
-            conditions = []
-            end_tokens = set()
-            end_tokens.add(eod_id)
-            for end_string in end_strings:
-                ids_1 = tokenizer.text_to_ids(f'<extra_id_1>{end_string}')
-                ids_2 = tokenizer.text_to_ids('<extra_id_1>')
-                if len(ids_1) <= len(ids_2):
-                    continue
-                token_id = ids_1[len(ids_2) :][0]
-                end_tokens.add(token_id)
-            for p, token_item in zip(prev, tokens):
-                text = tokenizer.ids_to_text(token_item.tolist())
-                conditions.append(
-                    any([text.endswith(end_string) for end_string in end_strings] + [p.item() in end_tokens])
-                )
-=======
->>>>>>> 0e983db7
 
         end_tokens, end_strings_to_check = self._get_end_of_generation_tokens_and_strings(eod_id, end_strings)
         assert end_tokens
