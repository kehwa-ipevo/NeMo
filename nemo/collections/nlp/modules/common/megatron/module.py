# Copyright (c) 2021, NVIDIA CORPORATION.  All rights reserved.
#
# Licensed under the Apache License, Version 2.0 (the "License");
# you may not use this file except in compliance with the License.
# You may obtain a copy of the License at
#
#     http://www.apache.org/licenses/LICENSE-2.0
#
# Unless required by applicable law or agreed to in writing, software
# distributed under the License is distributed on an "AS IS" BASIS,
# WITHOUT WARRANTIES OR CONDITIONS OF ANY KIND, either express or implied.
# See the License for the specific language governing permissions and
# limitations under the License.

"""Megatron Module"""

import torch
from torch.autograd import Variable
from torch.nn.parameter import Parameter

from nemo.utils import logging

try:
    from megatron.core import parallel_state, tensor_parallel

    HAVE_MEGATRON_CORE = True

except (ImportError, ModuleNotFoundError):

    HAVE_MEGATRON_CORE = False


_FLOAT_TYPES = (torch.FloatTensor, torch.cuda.FloatTensor)
_HALF_TYPES = (torch.HalfTensor, torch.cuda.HalfTensor)
_BF16_TYPES = (torch.BFloat16Tensor, torch.cuda.BFloat16Tensor)


def param_is_not_shared(param):
    return not hasattr(param, 'shared') or not param.shared


class MegatronModule(torch.nn.Module):
    """Megatron specific extensions of torch Module with support
    for pipelining."""

    def __init__(self, share_token_embeddings=True):
        if not HAVE_MEGATRON_CORE:
            raise ImportError(
                "megatron-core was not found. Please see the NeMo README for installation instructions: https://github.com/NVIDIA/NeMo#megatron-gpt."
            )
        super(MegatronModule, self).__init__()
        self.share_token_embeddings = share_token_embeddings

    def word_embeddings_weight(self):
        if self.pre_process:
            if hasattr(self, 'language_model'):
                return self.language_model.embedding.word_embeddings.weight
            elif hasattr(self, 'encoder_embedding'):
                return self.encoder_embedding.word_embeddings.weight
            elif hasattr(self, 'decoder_embedding'):
                return self.decoder_embedding.word_embeddings.weight
            else:
                raise ValueError(
                    f"Pre_process is True, but no embedding is found on this rank. Looked for language_model.embedding, encoder_embedding, and decoder_embedding"
                )
        else:
            # This is the pipeline parallel last stage.
            if not self.share_token_embeddings:
                raise Exception(
                    'word_embeddings_weight() called for last ' 'stage, but share_token_embeddings is false'
                )
            return self.word_embeddings.weight

    def position_embeddings_weight(self):
        if self.pre_process:
            if hasattr(self, 'language_model'):
                return self.language_model.embedding.position_embeddings.weight
            elif hasattr(self, 'encoder_embedding'):
                return self.encoder_embedding.position_embeddings.weight
            elif hasattr(self, 'decoder_embedding'):
                return self.decoder_embedding.position_embeddings.weight
            else:
                raise ValueError(
                    f"Pre_process is True, but no embedding is found on this rank. Looked for language_model.embedding, encoder_embedding, and decoder_embedding"
                )
        else:
            # We only need position embeddings on the encoder and decoder first stages where pre_process=True
            raise ValueError(f"Pre_process is False, there is no position embedding on this rank.")

    def encoder_relative_position_embeddings_weight(self):
        if hasattr(self, 'encoder_relative_position_embedding'):
            return self.encoder_relative_position_embedding.relative_position_embedding.weight
        else:
            raise ValueError(
                f"No encoder_relative_position_embedding found on this rank. Looking for encoder_relative_position_embedding.relative_position_embedding.weight"
            )

    def decoder_relative_position_embeddings_weight(self):
        if hasattr(self, 'decoder_relative_position_embedding'):
            return self.decoder_relative_position_embedding.relative_position_embedding.weight
        else:
            raise ValueError(
                f"No decoder_relative_position_embedding found on this rank. Looking for decoder_relative_position_embedding.relative_position_embedding.weight"
            )

    def decoder_cross_attention_relative_position_embeddings_weight(self):
        if hasattr(self, 'decoder_cross_attention_relative_position_embedding'):
            return self.decoder_cross_attention_relative_position_embedding.relative_position_embedding.weight
        else:
            raise ValueError(
                f"No decoder_cross_attention_relative_position_embedding found on this rank. Looking for decoder_cross_attention_relative_position_embedding.relative_position_embedding.weight"
            )

    def initialize_word_embeddings(self, init_method, vocab_size, hidden_size, param_dtype=torch.float32):
        if not self.share_token_embeddings:
            raise Exception('initialize_word_embeddings() was called but ' 'share_token_embeddings is false')

        # This function just initializes the word embeddings in the final stage
        # when we are using pipeline parallelism. If we aren't using pipeline
        # parallelism there is nothing to do.
        if parallel_state.get_pipeline_model_parallel_world_size() == 1:
            return

        # Parameters are shared between the word embeddings layer, and the
        # heads at the end of the model. In a pipelined setup with more than
        # one stage, the initial embedding layer and the head are on different
        # workers, so we do the following:
        # 1. Create a second copy of word_embeddings on the last stage, with
        #    initial parameters of 0.0.
        # 2. Do an all-reduce between the first and last stage to ensure that
        #    the two copies of word_embeddings start off with the same
        #    parameter values.
        # 3. In the training loop, before an all-reduce between the grads of
        #    the two word_embeddings layers to ensure that every applied weight
        #    update is the same on both stages.
        if parallel_state.is_pipeline_last_stage() and not self.pre_process:
            # This is relevant for T5 when the decoder is only on a single rank. It is the last stage of the pipeline and also has embeddings on this rank already.
            assert not parallel_state.is_pipeline_first_stage()
            self._word_embeddings_for_head_key = 'word_embeddings_for_head'
            # set word_embeddings weights to 0 here, then copy first
            # stage's weights using all_reduce below.
            self.word_embeddings = tensor_parallel.VocabParallelEmbedding(
                vocab_size, hidden_size, init_method=init_method, params_dtype=param_dtype
            )
            self.word_embeddings.weight.data.fill_(0)
            self.word_embeddings.weight.shared = True

        # Zero out initial weights for decoder embedding.
        # NOTE: We don't currently support T5 with the interleaved schedule.
        # This is the case where PP > 1 and we're on the decoder first stage.
        if not parallel_state.is_pipeline_first_stage(ignore_virtual=True) and self.pre_process:
            if hasattr(self, 'language_model'):
                # Zero params for GPT
                self.language_model.embedding.zero_parameters()
            else:
                # Zero decoder embeddings for T5
                assert hasattr(self, 'decoder_embedding')
                self.decoder_embedding.zero_parameters()

    def sync_initial_word_embeddings(self):

        if torch.distributed.is_initialized():
            if parallel_state.is_rank_in_embedding_group() and self.share_token_embeddings:
                torch.distributed.all_reduce(
                    self.word_embeddings_weight().data, group=parallel_state.get_embedding_group()
                )
        else:
            logging.warning(
                "WARNING! Distributed processes aren't initialized, so "
                "word embeddings in the last layer are not synchronized. "
                "If you are just manipulating a model this is fine, but "
                "this needs to be handled manually. If you are training "
                "something is definitely wrong."
            )

    def sync_initial_position_embeddings(self):
        # Ensure that the encoder first stage and decoder first have the same
        # initial position embedding parameter values.
        # NOTE: We don't currently support T5 with the interleaved schedule.
        if (
            parallel_state.is_rank_in_position_embedding_group()
            and parallel_state.get_pipeline_model_parallel_split_rank() is not None
        ):
            # TODO: Support tokentype embedding.
            # self.language_model.embedding.cuda()
            position_embeddings = self.position_embeddings_weight()
            torch.distributed.all_reduce(position_embeddings.data, group=parallel_state.get_position_embedding_group())

    def state_dict_for_save_checkpoint(self, destination=None, prefix='', keep_vars=False):
        """Use this function to override the state dict for
        saving checkpoints."""
        return self.state_dict(destination, prefix, keep_vars)

    def sync_initial_encoder_relative_position_embeddings(self):
        # Ensure that all encoder RPE stages have the same weights.
        if parallel_state.is_rank_in_encoder_relative_position_embedding_group():
            position_embeddings = self.encoder_relative_position_embeddings_weight()
            torch.distributed.all_reduce(
                position_embeddings.data, group=parallel_state.get_encoder_relative_position_embedding_group()
            )

    def sync_initial_decoder_relative_position_embeddings(self):
        if parallel_state.is_rank_in_decoder_relative_position_embedding_group():
            position_embeddings = self.decoder_relative_position_embeddings_weight()
            torch.distributed.all_reduce(
                position_embeddings.data, group=parallel_state.get_decoder_relative_position_embedding_group()
            )

    def sync_initial_decoder_cross_attention_relative_position_embeddings(self):
        if parallel_state.is_rank_in_decoder_relative_position_embedding_group():
            position_embeddings = self.decoder_cross_attention_relative_position_embeddings_weight()
            torch.distributed.all_reduce(
                position_embeddings.data, group=parallel_state.get_decoder_relative_position_embedding_group()
            )


def conversion_helper(val, conversion):
    """Apply conversion to val. Recursively apply conversion if `val`
    #is a nested tuple/list structure."""
    if not isinstance(val, (tuple, list)):
        return conversion(val)
    rtn = [conversion_helper(v, conversion) for v in val]
    if isinstance(val, tuple):
        rtn = tuple(rtn)
    return rtn


def fp32_to_float16(val, float16_converter):
    """Convert fp32 `val` to fp16/bf16"""

    def half_conversion(val):
        val_typecheck = val
        if isinstance(val_typecheck, (Parameter, Variable)):
            val_typecheck = val.data
        if isinstance(val_typecheck, _FLOAT_TYPES):
            val = float16_converter(val)
        return val

    return conversion_helper(val, half_conversion)


def float16_to_fp32(val):
    """Convert fp16/bf16 `val` to fp32"""

    def float_conversion(val):
        val_typecheck = val
        if isinstance(val_typecheck, (Parameter, Variable)):
            val_typecheck = val.data
        if isinstance(val_typecheck, (_BF16_TYPES, _HALF_TYPES)):
            val = val.float()
        return val

    return conversion_helper(val, float_conversion)


class Float16Module(MegatronModule):
    def __init__(self, module, precision):
        if not HAVE_MEGATRON_CORE:
            raise ImportError(
                "Megatron-core was not found. Please see the NeMo README for installation instructions: https://github.com/NVIDIA/NeMo#megatron-gpt."
            )
        super().__init__()
        self.precision = precision

        if precision == 'bf16':
            self.add_module('module', module.bfloat16())

            def float16_converter(val):
                return val.bfloat16()

        elif int(precision) == 16:
            self.add_module('module', module.half())

            def float16_converter(val):
                return val.half()

        else:
            raise Exception(
                f'precision {precision} is not supported. Float16Module (megatron_amp_O2) supports '
                'only fp16 and bf16.'
            )

        self.float16_converter = float16_converter

    def set_input_tensor(self, input_tensor):
        return self.module.set_input_tensor(input_tensor)

    def forward(self, *inputs, **kwargs):
        # Note: Legacy checkpoints didn't have pre-process.
        if getattr(self.module, 'pre_process', True):
            inputs = fp32_to_float16(inputs, self.float16_converter)
        outputs = self.module(*inputs, **kwargs)
<<<<<<< HEAD
        # if parallel_state.is_pipeline_last_stage():
        #     outputs = float16_to_fp32(outputs)
=======
        if parallel_state.is_pipeline_last_stage() and self.training:
            outputs = float16_to_fp32(outputs)
>>>>>>> 01f43912
        return outputs

    def state_dict(self, destination=None, prefix='', keep_vars=False):
        return self.module.state_dict(destination, prefix, keep_vars)

    def state_dict_for_save_checkpoint(self, destination=None, prefix='', keep_vars=False):
        return self.module.state_dict_for_save_checkpoint(destination, prefix, keep_vars)

    def word_embeddings_weight(self):
        if self.module.pre_process:
            if hasattr(self.module, 'language_model'):
                return self.module.language_model.embedding.word_embeddings.weight
            elif hasattr(self.module, 'encoder_embedding'):
                return self.module.encoder_embedding.word_embeddings.weight
            elif hasattr(self.module, 'decoder_embedding'):
                return self.module.decoder_embedding.word_embeddings.weight
            else:
                raise ValueError(
                    f"Pre_process is True, but no embedding is found on this rank. Looked for language_model.embedding, encoder_embedding, and decoder_embedding"
                )
        else:
            # This is the pipeline parallel last stage.
            if not self.share_token_embeddings:
                raise Exception(
                    'word_embeddings_weight() called for last ' 'stage, but share_token_embeddings is false'
                )
            return self.module.word_embeddings.weight

    def position_embeddings_weight(self):
        if self.module.pre_process:
            if hasattr(self.module, 'language_model'):
                return self.module.language_model.embedding.position_embeddings.weight
            elif hasattr(self.module, 'encoder_embedding'):
                return self.module.encoder_embedding.position_embeddings.weight
            elif hasattr(self.module, 'decoder_embedding'):
                return self.module.decoder_embedding.position_embeddings.weight
            else:
                raise ValueError(
                    f"Pre_process is True, but no embedding is found on this rank. Looked for language_model.position_embeddings, encoder_embedding.position_embedding_weight, and decoder_embedding.position_embedding_weight"
                )
        else:
            # We only need position embeddings on the encoder and decoder first stages where pre_process=True
            raise ValueError(f"Pre_process is False, there is no position embedding on this rank.")

    def encoder_relative_position_embeddings_weight(self):
        if hasattr(self.module, 'encoder_relative_position_embedding'):
            return self.module.encoder_relative_position_embedding.relative_position_embedding.weight
        else:
            raise ValueError(
                f"No encoder_relative_position_embedding found on this rank. Looking for encoder_relative_position_embedding.relative_position_embedding.weight"
            )

    def decoder_relative_position_embeddings_weight(self):
        if hasattr(self.module, 'decoder_relative_position_embedding'):
            return self.module.decoder_relative_position_embedding.relative_position_embedding.weight
        else:
            raise ValueError(
                f"No decoder_relative_position_embedding found on this rank. Looking for decoder_relative_position_embedding.relative_position_embedding.weight"
            )

    def decoder_cross_attention_relative_position_embeddings_weight(self):
        if hasattr(self.module, 'decoder_cross_attention_relative_position_embedding'):
            return self.module.decoder_cross_attention_relative_position_embedding.relative_position_embedding.weight
        else:
            raise ValueError(
                f"No decoder_cross_attention_relative_position_embedding found on this rank. Looking for decoder_cross_attention_relative_position_embedding.relative_position_embedding.weight"
            )<|MERGE_RESOLUTION|>--- conflicted
+++ resolved
@@ -290,13 +290,9 @@
         if getattr(self.module, 'pre_process', True):
             inputs = fp32_to_float16(inputs, self.float16_converter)
         outputs = self.module(*inputs, **kwargs)
-<<<<<<< HEAD
-        # if parallel_state.is_pipeline_last_stage():
-        #     outputs = float16_to_fp32(outputs)
-=======
+
         if parallel_state.is_pipeline_last_stage() and self.training:
             outputs = float16_to_fp32(outputs)
->>>>>>> 01f43912
         return outputs
 
     def state_dict(self, destination=None, prefix='', keep_vars=False):
