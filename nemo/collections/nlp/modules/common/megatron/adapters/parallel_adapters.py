# coding=utf-8
# Copyright (c) 2020, NVIDIA CORPORATION.  All rights reserved.
#
# Licensed under the Apache License, Version 2.0 (the "License");
# you may not use this file except in compliance with the License.
# You may obtain a copy of the License at
#
#     http://www.apache.org/licenses/LICENSE-2.0
#
# Unless required by applicable law or agreed to in writing, software
# distributed under the License is distributed on an "AS IS" BASIS,
# WITHOUT WARRANTIES OR CONDITIONS OF ANY KIND, either express or implied.
# See the License for the specific language governing permissions and
# limitations under the License.


import enum
import logging
import re
from dataclasses import dataclass
from typing import Optional
<<<<<<< HEAD
=======

>>>>>>> 1fede572
import torch
import torch.nn as nn
import torch.nn.init as init

from nemo.collections.common.parts.adapter_modules import AdapterModuleUtil
from nemo.collections.common.parts.utils import activation_registry
from nemo.collections.nlp.modules.common.megatron.fused_bias_gelu import fused_bias_gelu
from nemo.collections.nlp.modules.common.megatron.utils import ApexGuardDefaults, init_method_const, init_method_normal
from nemo.core.classes.mixins import adapter_mixin_strategies
from nemo.core.classes.mixins.adapter_mixins import AdapterConfig
<<<<<<< HEAD

=======
>>>>>>> 1fede572

try:
    from apex.normalization.fused_layer_norm import MixedFusedLayerNorm

    HAVE_APEX = True

except (ImportError, ModuleNotFoundError):

    HAVE_APEX = False

try:
    from megatron.core import ModelParallelConfig
    from megatron.core.tensor_parallel import ColumnParallelLinear, RowParallelLinear

    HAVE_MEGATRON_CORE = True

except (ImportError, ModuleNotFoundError):

    ModelParallelConfig = ApexGuardDefaults

    HAVE_MEGATRON_CORE = False


class AdapterName(str, enum.Enum):
    """
    Names for adapters used in NLP Adapters and IA3. Note: changing this will break backward compatibility.
    """

    MLP_INFUSED = "mlp_infused_adapter"
    KEY_INFUSED = "key_infused_adapter"
    VALUE_INFUSED = "value_infused_adapter"
    PRE_ATTN_ADAPTER = 'adapter_1'
    POST_ATTN_ADAPTER = 'adapter_2'
    PTUNING_ADAPTER = "ptuning_adapter"
    LORA_KQV_ADAPTER = "lora_kqv_adapter"
    LORA_KV_ADAPTER = "lora_kv_adapter"
    LORA_Q_ADAPTER = "lora_q_adapter"
    MULTIMODAL_PROJECTOR_ADAPTER = "mm_projector_adapter"


class InfusedAdapter(nn.Module, AdapterModuleUtil):
    def __init__(
        self, in_features: int, model_parallel_config: Optional[ModelParallelConfig] = None, **kwargs
    ) -> None:
        super().__init__()

        if model_parallel_config is None:
            model_parallel_config = ModelParallelConfig()

        self.scalers = nn.Parameter(torch.ones(in_features))

        # cast all parameters when using amp O2 training
        if model_parallel_config.bf16:
            self.bfloat16()
        elif model_parallel_config.fp16:
            self.half()

        # Setup adapter strategy
        self.setup_adapter_strategy(adapter_mixin_strategies.ReturnResultAdapterStrategy())

    def forward(self, x):
        x = x * self.scalers[None, None, :]
        return x


class MLPInfusedAdapter(InfusedAdapter):
    """
    MLPInfusedAdapter is basically a clone of InfusedAdapter. We do this to make the adapter_mixin agnostic to adapter names
    and only check adapter class types.
    """

    pass


@dataclass
class InfusedAdapterConfig(AdapterConfig):
    in_features: int
    _target_: str = "{0}.{1}".format(InfusedAdapter.__module__, InfusedAdapter.__name__)


@dataclass
class MLPInfusedAdapterConfig(InfusedAdapterConfig):
    _target_: str = "{0}.{1}".format(MLPInfusedAdapter.__module__, MLPInfusedAdapter.__name__)


class ParallelLinearAdapter(nn.Module, AdapterModuleUtil):
    def __init__(
        self,
        in_features: int,
        out_features: int,
        dim: int,
        activation: str = 'swish',
        norm_position: Optional[str] = 'post',
        norm_type: Optional[str] = 'mixedfusedlayernorm',
        column_init_method: str = 'xavier',  # TODO: (@adithyare) should rename this to input_init_method to be more precise.
        row_init_method: str = 'zero',  # TODO: (@adithyare) should rename this to output_init_method to be more precise.
        gather_output: bool = True,
        dropout: float = 0.0,
        model_parallel_config: Optional[ModelParallelConfig] = None,
        **kwargs,
    ):
        super().__init__()
        if not HAVE_APEX:
            logging.info("Apex is required to use ParallelLinearAdapters.")
            raise RuntimeError("ParallelLinearAdapter can not run without Apex.")
        if not HAVE_MEGATRON_CORE:
            logging.info("Megatron-core is required to use ParallelLinearAdapters.")
            raise RuntimeError("ParallelLinearAdapter can not run without Megatron-core.")
        self.activation = activation_registry[activation]()
        self.norm_position = norm_position

        # megatron_gpt_peft_models will provide this arg, but deprecated ones do not.
        # in case this arg is not provided, use the dummy default config.
        if model_parallel_config is None:
            model_parallel_config = ModelParallelConfig()

        self.linear_in = ColumnParallelLinear(
            in_features,
            dim,
            config=model_parallel_config,
            bias=False,
            gather_output=True,
            init_method=self._get_init_fn(column_init_method),
        )
        if gather_output:
            self.linear_out = RowParallelLinear(
                dim,
                out_features,
                config=model_parallel_config,
                bias=False,
                init_method=self._get_init_fn(row_init_method),
<<<<<<< HEAD
=======
                input_is_parallel=False,
                skip_bias_add=True,
>>>>>>> 1fede572
            )
        else:
            # (@adithyare) we use this option to mirror the behavior a column parallel layer with two low-rank column parallel layers
            # if the original column parallel layer uses gather_output=False, then we will use the self.liner_out layer defined below.
            self.linear_out = ColumnParallelLinear(
                dim,
                out_features,
                config=model_parallel_config,
                bias=False,
                gather_output=False,
                init_method=self._get_init_fn(row_init_method),
            )

        if self.norm_position in ["pre", "post"]:
            ln_features = in_features if self.norm_position == "pre" else out_features
            if norm_type == 'mixedfusedlayernorm':
                self.layer_norm = MixedFusedLayerNorm(ln_features, 1e-5, sequence_parallel_enbaled=False)
            elif norm_type == 'layernorm':
                self.layer_norm = nn.LayerNorm(ln_features)
            else:
                raise NotImplementedError("norm_type should be either mixedfusedlayernorm or layernorm")
        else:
            self.layer_norm = None

        if dropout > 0.0:
            self.dropout = nn.Dropout(dropout)
        else:
            self.dropout = None

        # cast all parameters when using amp O2 training
        if model_parallel_config.bf16:
            self.bfloat16()
        elif model_parallel_config.fp16:
            self.half()

        # Setup adapter strategy
        self.setup_adapter_strategy(adapter_mixin_strategies.ReturnResultAdapterStrategy())

    def _get_init_fn(self, init_method: str):
        if init_method == 'xavier':
            init_fn = init.xavier_normal_
        elif init_method == 'normal':
            init_fn = init_method_normal(0.2)
        elif init_method == "zero":
            init_fn = init_method_const(0.0)
        else:
            raise NotImplementedError("out_init_method should be zero, normal or xavier")
        return init_fn

    def adapter_unfreeze(self,):
        """
        Can be customized to allow for selective training of only some params in the PEFT.
        """
        super().adapter_unfreeze()

    def forward(self, x):

        if self.norm_position == 'pre':
            x = self.layer_norm(x)

        x, _ = self.linear_in(x)  # (@adithyare) ColumnLinear returns output and bias, we are ignoring the bias term.
        x = self.activation(x)
        x, _ = self.linear_out(x)
        if self.norm_position == 'post':
            x = self.layer_norm(x)

        # Add dropout if available
        if self.dropout is not None:
            x = self.dropout(x)

        return x


@dataclass
class ParallelLinearAdapterConfig(AdapterConfig):
    in_features: int
    out_features: int
    dim: int
    activation: str = 'swish'
    norm_position: Optional[str] = 'post'
    norm_type: Optional[str] = 'mixedfusedlayernorm'
    column_init_method: str = 'xavier'
    row_init_method: str = 'zero'
    gather_output: bool = True
    dropout: float = 0.0
    _target_: str = "{0}.{1}".format(ParallelLinearAdapter.__module__, ParallelLinearAdapter.__name__)


class LoraKQVAdapter(ParallelLinearAdapter):
    """
    Lora Adapters are the same arch as regular adapters but with potentially different input and output feature sizes
    and they do not use an bottleneck activation function
    """

    pass


class LoraKVAdapter(ParallelLinearAdapter):
    """
    Lora Adapters are the same arch as regular adapters but with potentially different input and output feature sizes
    and they do not use an bottleneck activation function
    """

    pass


class LoraQAdapter(ParallelLinearAdapter):
    """
    Lora Adapters are the same arch as regular adapters but with potentially different input and output feature sizes
    and they do not use an bottleneck activation function
    """

    pass


@dataclass
class LoraKQVAdapterConfig(ParallelLinearAdapterConfig):
    _target_: str = "{0}.{1}".format(LoraKQVAdapter.__module__, LoraKQVAdapter.__name__)


@dataclass
class LoraQAdapterConfig(ParallelLinearAdapterConfig):
    _target_: str = "{0}.{1}".format(LoraQAdapter.__module__, LoraQAdapter.__name__)


@dataclass
class LoraKVAdapterConfig(ParallelLinearAdapterConfig):
    _target_: str = "{0}.{1}".format(LoraKVAdapter.__module__, LoraKVAdapter.__name__)


class PromptEncoderAdapter(nn.Module, AdapterModuleUtil):
    """
    The Tensor Parallel MLP prompt encoder network that is used to generate the virtual
    token embeddings for p-tuning. It only have two layers.
    TODO: (@adithyare) Need to add all the functionality from the PromptEncoder class
    """

    def __init__(
        self,
        virtual_tokens: int,
        bottleneck_dim: int,
        embedding_dim: int,
        init_std: float,
        output_dim: int,
        model_parallel_config: Optional[ModelParallelConfig] = None,
        **kwargs,
    ):
        """
        Initializes the Tensor Model parallel MLP PromptEncoderMLP module.
        Args:
            virtual_tokens: the  number of vitural tokens
            hidden_size: hidden dimension
            output_size:  the output dimension
            init_std: the MLP init std value
        """
        super().__init__()
        self.bottleneck_dim = bottleneck_dim
        self.embedding_dim = embedding_dim
        self.output_dim = output_dim
        self.virtual_tokens = virtual_tokens
        self.activation = "gelu"

        if model_parallel_config is None:
            model_parallel_config = ModelParallelConfig()

        sequence_parallel = False
        gradient_accumulation_fusion = False
        # (@adithyare) the persistent=False will not pollute the indices into the state_dict of this module.
        self.register_buffer("indices", torch.LongTensor(list(range(self.virtual_tokens))), persistent=False)
        self.embedding = torch.nn.Embedding(self.virtual_tokens, self.embedding_dim)
        self.register_buffer("inference_table", torch.Tensor(self.virtual_tokens, self.output_dim), persistent=True)
        self.is_inference_ready = False
        self.first = ColumnParallelLinear(
            self.embedding_dim,
            self.bottleneck_dim,
            config=model_parallel_config,
            gather_output=False,
            init_method=init_method_normal(init_std),
            skip_bias_add=True,
            bias=True,
        )
        self.second = RowParallelLinear(
            self.bottleneck_dim,
            self.output_dim,
            config=model_parallel_config,
            input_is_parallel=True,
            init_method=init_method_normal(init_std),
            skip_bias_add=True,
            bias=True,
        )

        # cast all parameters when using amp O2 training
        if model_parallel_config.bf16:
            self.bfloat16()
        elif model_parallel_config.fp16:
            self.half()

        # Setup adapter strategy
        self.setup_adapter_strategy(adapter_mixin_strategies.ReturnResultAdapterStrategy())

    def set_inference_table(self, prompt_representation: torch.Tensor):
        """
        This method caches the output representation from the Encoder and saves it inside `self.inference_table`.
        """
        prompt_representation = prompt_representation.detach().clone()
        self.inference_table.data = prompt_representation
        self.is_inference_ready = True
        return True

    def clear_inference_table(self,):
        self.inference_table.fill_(0.0)
        self.is_inference_ready = False

    def get_inference_table(self,):
        return self.inference_table.data

    def inner_forward(self,):
        input_embeds = self.embedding(self.indices).unsqueeze(0)
        intermediate_parallel, bias_parallel = self.first(input_embeds)
        intermediate_parallel = fused_bias_gelu(intermediate_parallel, bias_parallel)
        output_embeds, bias_parallel = self.second(intermediate_parallel)
        output_embeds = output_embeds + bias_parallel
        output_embeds = output_embeds.transpose(0, 1)
        return output_embeds

    def forward(self, batch_size: int, use_cached_reps: bool = False) -> torch.Tensor:
        """
        Forward pass through the encoder with caching of prompt representations
        """
        if use_cached_reps:
            output_embeds = self.get_inference_table().unsqueeze(1)
        else:
            if self.training:
                if self.is_inference_ready:
                    self.clear_inference_table()
                output_embeds = self.inner_forward()
            else:
                output_embeds = self.inner_forward()
                if not self.is_inference_ready:
                    output_embeds = self.inner_forward()
                    self.set_inference_table(output_embeds.squeeze(1))
                output_embeds = self.get_inference_table().unsqueeze(1)

        output_embeds = output_embeds.expand(self.virtual_tokens, batch_size, self.output_dim)
        return output_embeds


@dataclass
class PromptEncoderAdapterConfig(AdapterConfig):
    virtual_tokens: int
    bottleneck_dim: int
    embedding_dim: int
    init_std: float
    output_dim: int
    _target_: str = "{0}.{1}".format(PromptEncoderAdapter.__module__, PromptEncoderAdapter.__name__)


class ParallelLinearAdapterWeightTying(ParallelLinearAdapter):
    """
    Extends parallel linear adapter for weight tying by providing a position embedding and convenience methods for tying weights
    """

    def __init__(
        self,
        in_features: int,
        out_features: int,
        dim: int,
        activation: str = 'swish',
        norm_position: Optional[str] = 'post',
        norm_type: Optional[str] = 'mixedfusedlayernorm',
        column_init_method: str = 'xavier',  # TODO: (@adithyare) should rename this to input_init_method to be more precise.
        row_init_method: str = 'zero',  # TODO: (@adithyare) should rename this to output_init_method to be more precise.
        gather_output: bool = True,
        dropout: float = 0.0,
        num_position_embeddings: int = 1,
        dim_position_embeddings: int = 1024,
        position_embedding_strategy: Optional[str] = "add",
        model_parallel_config: Optional[ModelParallelConfig] = None,
        **kwargs,
    ):
        self.position_embeddings = None
        self.mlp = None
        self.position_embedding_strategy = position_embedding_strategy
        assert self.position_embedding_strategy in ["add", "concat", "mlpconcat", "biasadd", None]
        if self.position_embedding_strategy == "concat":
            in_features += dim_position_embeddings
        elif self.position_embedding_strategy == "mlpconcat":
            in_features += dim_position_embeddings
        elif self.position_embedding_strategy == "biasadd":
            assert (
                out_features == dim_position_embeddings
            ), "adapter output feature size should match position emb size to bias add"
        elif self.position_embedding_strategy == "add":
            assert (
                in_features == dim_position_embeddings
            ), "adapter input feature size should match position emb size to add"
        super().__init__(
            in_features,
            out_features,
            dim,
            activation,
            norm_position,
            norm_type,
            column_init_method,
            row_init_method,
            gather_output,
            dropout,
            model_parallel_config,
            **kwargs,
        )
        if self.position_embedding_strategy:
            self.position_embeddings = torch.nn.Embedding(num_position_embeddings, dim_position_embeddings)
            self.position_embeddings.weight.data.fill_(0.0)
        if self.position_embedding_strategy == "mlpconcat":
            self.mlp = torch.nn.Sequential(
                torch.nn.Linear(dim_position_embeddings, dim_position_embeddings, bias=False),
                torch.nn.GELU(),
                torch.nn.Linear(dim_position_embeddings, dim_position_embeddings, bias=False),
            )
        self.register_buffer("position_id", torch.LongTensor([1]), persistent=False)

    def set_position(self, position_id):
        self.position_id *= position_id

    def tie_weights(self, position_id, adapter):

        self.set_position(position_id)
        if self.linear_in:
            self.linear_in.weight = adapter.linear_in.weight
        if self.linear_out:
            self.linear_out.weight = adapter.linear_out.weight
        if self.layer_norm:
            self.layer_norm.weight = adapter.layer_norm.weight
            self.layer_norm.bias = adapter.layer_norm.bias
        if self.mlp:
            self.mlp[0].weight = adapter.mlp[0].weight
            self.mlp[2].weight = adapter.mlp[2].weight
        if self.position_embeddings:
            self.position_embeddings.weight = adapter.position_embeddings.weight

        return True

    def forward(self, x):

        if self.position_embedding_strategy:
            pos = self.position_embeddings(self.position_id).unsqueeze(0)
            if self.position_embedding_strategy == "add":
                pos = pos.expand_as(x)
                x = x + pos

            elif self.position_embedding_strategy == "concat":
                pos = pos.expand(x.shape[0], x.shape[1], pos.shape[2])
                x = torch.cat((x, pos), dim=2)
            elif self.position_embedding_strategy == "mlpconcat":
                pos = pos.expand(x.shape[0], x.shape[1], pos.shape[2])
                pos = self.mlp(pos)
                x = torch.cat((x, pos), dim=2)

        if self.norm_position == 'pre':
            x = self.layer_norm(x)

        x, _ = self.linear_in(x)  # (@adithyare) ColumnLinear returns output and bias, we are ignoring the bias term.
        x = self.activation(x)
        x, _ = self.linear_out(x)
        if self.norm_position == 'post':
            x = self.layer_norm(x)

        if self.position_embedding_strategy == "biasadd":
            pos = pos.expand_as(x)
            x = x + pos

        # Add dropout if available
        if self.dropout is not None:
            x = self.dropout(x)

        return x


@dataclass
class ParallelLinearAdapterWeightTyingConfig:
    in_features: int
    out_features: int
    dim: int
    activation: str = 'swish'
    norm_position: Optional[str] = 'post'
    norm_type: Optional[str] = 'mixedfusedlayernorm'
    column_init_method: str = 'xavier'
    row_init_method: str = 'zero'
    gather_output: bool = True
    dropout: float = 0.0
    num_position_embeddings: int = 1
    dim_position_embeddings: int = 1024
    position_embedding_strategy: Optional[str] = "concat"
    _target_: str = "{0}.{1}".format(
        ParallelLinearAdapterWeightTying.__module__, ParallelLinearAdapterWeightTying.__name__
    )


class LoraKQVAdapterWeightTying(ParallelLinearAdapterWeightTying):
    """
    TODO
    """

    pass


@dataclass
class LoraKQVAdapterWeightTyingConfig(ParallelLinearAdapterWeightTyingConfig):
<<<<<<< HEAD
    _target_: str = "{0}.{1}".format(LoraKQVAdapterWeightTying.__module__, LoraKQVAdapterWeightTying.__name__)
=======
    _target_: str = "{0}.{1}".format(LoraKQVAdapterWeightTying.__module__, LoraKQVAdapterWeightTying.__name__)


class MultimodalProjectorAdapter(nn.Module, AdapterModuleUtil):
    def __init__(self, adapter_type: str, in_features: int, out_features: int, bias: bool, **kwargs) -> None:
        super().__init__()

        if adapter_type == 'linear':
            self.mm_projector = torch.nn.Linear(in_features, out_features, bias)
        elif adapter_type == 'identity':
            self.mm_projector = lambda x: x
        else:
            mlp_gelu_match = re.match(r'^mlp(\d+)x_gelu$', adapter_type)
            if mlp_gelu_match:
                mlp_depth = int(mlp_gelu_match.group(1))
                modules = [torch.nn.Linear(in_features, out_features, bias)]
                for _ in range(1, mlp_depth):
                    modules.append(torch.nn.GELU())
                    modules.append(torch.nn.Linear(out_features, out_features, bias))
                self.mm_projector = torch.nn.Sequential(*modules)
            else:
                raise ValueError(f'Unknown mm_mlp_adapter_type type: {adapter_type}')

    def forward(self, x):
        return self.mm_projector(x)


@dataclass
class MultimodalProjectorAdapterConfig:
    adapter_type: str
    in_features: int
    out_features: int
    bias: bool
    _target_: str = "{0}.{1}".format(MultimodalProjectorAdapter.__module__, MultimodalProjectorAdapter.__name__)
>>>>>>> 1fede572
<|MERGE_RESOLUTION|>--- conflicted
+++ resolved
@@ -19,10 +19,6 @@
 import re
 from dataclasses import dataclass
 from typing import Optional
-<<<<<<< HEAD
-=======
-
->>>>>>> 1fede572
 import torch
 import torch.nn as nn
 import torch.nn.init as init
@@ -33,10 +29,6 @@
 from nemo.collections.nlp.modules.common.megatron.utils import ApexGuardDefaults, init_method_const, init_method_normal
 from nemo.core.classes.mixins import adapter_mixin_strategies
 from nemo.core.classes.mixins.adapter_mixins import AdapterConfig
-<<<<<<< HEAD
-
-=======
->>>>>>> 1fede572
 
 try:
     from apex.normalization.fused_layer_norm import MixedFusedLayerNorm
@@ -168,11 +160,8 @@
                 config=model_parallel_config,
                 bias=False,
                 init_method=self._get_init_fn(row_init_method),
-<<<<<<< HEAD
-=======
                 input_is_parallel=False,
                 skip_bias_add=True,
->>>>>>> 1fede572
             )
         else:
             # (@adithyare) we use this option to mirror the behavior a column parallel layer with two low-rank column parallel layers
@@ -581,9 +570,6 @@
 
 @dataclass
 class LoraKQVAdapterWeightTyingConfig(ParallelLinearAdapterWeightTyingConfig):
-<<<<<<< HEAD
-    _target_: str = "{0}.{1}".format(LoraKQVAdapterWeightTying.__module__, LoraKQVAdapterWeightTying.__name__)
-=======
     _target_: str = "{0}.{1}".format(LoraKQVAdapterWeightTying.__module__, LoraKQVAdapterWeightTying.__name__)
 
 
@@ -617,5 +603,4 @@
     in_features: int
     out_features: int
     bias: bool
-    _target_: str = "{0}.{1}".format(MultimodalProjectorAdapter.__module__, MultimodalProjectorAdapter.__name__)
->>>>>>> 1fede572
+    _target_: str = "{0}.{1}".format(MultimodalProjectorAdapter.__module__, MultimodalProjectorAdapter.__name__)