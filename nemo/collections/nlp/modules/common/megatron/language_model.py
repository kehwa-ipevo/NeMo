--- conflicted
+++ resolved
@@ -84,10 +84,6 @@
     pre_process=True,
     post_process=True,
     init_method_std=0.02,
-<<<<<<< HEAD
-    megatron_amp_O2=False,
-=======
->>>>>>> 1fede572
     hidden_dropout=0.1,
     attention_dropout=0.1,
     ffn_dropout=0.0,
@@ -129,10 +125,7 @@
     ub_tp_comm_overlap=False,
     use_flash_attention=False,
     seq_len_interpolation_factor=None,
-<<<<<<< HEAD
-=======
     rotary_base=10000,
->>>>>>> 1fede572
 ):
     """Build language model and return along with the key to save."""
 
@@ -168,10 +161,6 @@
         add_pooler=add_pooler,
         pre_process=pre_process,
         post_process=post_process,
-<<<<<<< HEAD
-        megatron_amp_O2=megatron_amp_O2,
-=======
->>>>>>> 1fede572
         hidden_dropout=hidden_dropout,
         attention_dropout=attention_dropout,
         ffn_dropout=ffn_dropout,
@@ -212,10 +201,7 @@
         ub_tp_comm_overlap=ub_tp_comm_overlap,
         use_flash_attention=use_flash_attention,
         seq_len_interpolation_factor=seq_len_interpolation_factor,
-<<<<<<< HEAD
-=======
         rotary_base=rotary_base,
->>>>>>> 1fede572
     )
     # key used for checkpoints.
     language_model_key = 'language_model'
@@ -279,10 +265,6 @@
         embedding_dropout_prob,
         init_method,
         num_tokentypes=0,
-<<<<<<< HEAD
-        dtype=torch.float32,
-=======
->>>>>>> 1fede572
         fp32_residual_connection=False,
         position_embedding_type='learned_absolute',
         transpose_batch_sequence=True,
@@ -490,10 +472,6 @@
         add_pooler=False,
         pre_process=True,
         post_process=True,
-<<<<<<< HEAD
-        megatron_amp_O2=False,
-=======
->>>>>>> 1fede572
         hidden_dropout=0.1,
         attention_dropout=0.1,
         ffn_dropout=0.0,
@@ -534,10 +512,7 @@
         ub_tp_comm_overlap=False,
         use_flash_attention=False,
         seq_len_interpolation_factor=None,
-<<<<<<< HEAD
-=======
         rotary_base=10000,
->>>>>>> 1fede572
     ):
         super(TransformerLanguageModel, self).__init__(
             config=config, share_token_embeddings=share_embeddings_and_output_weights
@@ -560,11 +535,7 @@
         self.position_embedding_type = position_embedding_type
         self.share_embeddings_and_output_weights = share_embeddings_and_output_weights
         self.sequence_parallel = config.sequence_parallel
-<<<<<<< HEAD
-        self.dtype = utils_funcs.torch_dtype_from_precision(precision, megatron_amp_O2)
-=======
         self.context_parallel = parallel_state.get_context_parallel_world_size() > 1
->>>>>>> 1fede572
         if kv_channels is None:
 
             assert (
@@ -596,10 +567,7 @@
                 rotary_dim,
                 seq_len_interpolation_factor=seq_len_interpolation_factor,
                 pretrained_max_position_embeddings=max_position_embeddings,
-<<<<<<< HEAD
-=======
                 rotary_base=rotary_base,
->>>>>>> 1fede572
             )
 
         elif position_embedding_type == 'alibi':
@@ -659,10 +627,6 @@
             hidden_dropout=hidden_dropout,
             attention_dropout=attention_dropout,
             ffn_dropout=ffn_dropout,
-<<<<<<< HEAD
-            megatron_amp_O2=megatron_amp_O2,
-=======
->>>>>>> 1fede572
             persist_layer_norm=persist_layer_norm,
             openai_gelu=openai_gelu,
             onnx_safe=onnx_safe,
@@ -718,10 +682,6 @@
                 layernorm_epsilon=layernorm_epsilon,
                 hidden_dropout=hidden_dropout,
                 attention_dropout=attention_dropout,
-<<<<<<< HEAD
-                megatron_amp_O2=megatron_amp_O2,
-=======
->>>>>>> 1fede572
                 bias_activation_fusion=bias_activation_fusion,
                 bias_dropout_add_fusion=bias_dropout_add_fusion,
                 masked_softmax_fusion=masked_softmax_fusion,
