# Copyright (c) 2023, NVIDIA CORPORATION & AFFILIATES.  All rights reserved.
#
# Licensed under the Apache License, Version 2.0 (the "License");
# you may not use this file except in compliance with the License.
# You may obtain a copy of the License at
#
#     http://www.apache.org/licenses/LICENSE-2.0
#
# Unless required by applicable law or agreed to in writing, software
# distributed under the License is distributed on an "AS IS" BASIS,
# WITHOUT WARRANTIES OR CONDITIONS OF ANY KIND, either express or implied.
# See the License for the specific language governing permissions and
# limitations under the License.

import io
import os
from dataclasses import dataclass
from pathlib import Path
from typing import Dict, List, Optional

import librosa
import soundfile as sf
import torch.utils.data
import webdataset as wd

from nemo.collections.asr.data.audio_to_text import expand_sharded_filepaths
from nemo.collections.asr.parts.preprocessing.segment import available_formats as valid_sf_formats
from nemo.collections.asr.parts.utils.manifest_utils import read_manifest
from nemo.collections.tts.parts.preprocessing.feature_processors import FeatureProcessor
from nemo.collections.tts.parts.utils.tts_dataset_utils import (
    filter_dataset_by_duration,
    get_weighted_sampler,
    load_audio,
    sample_audio,
    stack_tensors,
)
from nemo.core.classes import Dataset, IterableDataset
from nemo.utils import logging
from nemo.utils.decorators import experimental

VALID_FILE_FORMATS = ';'.join(['wav', 'mp3', 'flac'] + [fmt.lower() for fmt in valid_sf_formats.keys()])


@dataclass
class DatasetMeta:
    manifest_path: Path
    audio_dir: Path
    sample_weight: float = 1.0
    audio_tar_filepaths: Optional[List[str]] = None


@dataclass
class DatasetSample:
    dataset_name: str
    manifest_entry: dict
    audio_dir: Path


def audio_collate_fn(batch: List[dict]):
    dataset_name_list = []
    audio_filepath_list = []
    audio_list = []
    audio_len_list = []

    for example in batch:
        dataset_name_list.append(example["dataset_name"])
        audio_filepath_list.append(example["audio_filepath"])
        audio_list.append(example["audio"])
        audio_len_list.append(example["audio_len"])

    batch_audio_len = torch.IntTensor(audio_len_list)
    audio_max_len = int(batch_audio_len.max().item())

    batch_audio = stack_tensors(audio_list, max_lens=[audio_max_len])

    batch_dict = {
        "dataset_names": dataset_name_list,
        "audio_filepaths": audio_filepath_list,
        "audio": batch_audio,
        "audio_lens": batch_audio_len,
    }

    return batch_dict


def preprocess_manifest(
    dataset_name: str, dataset: DatasetMeta, min_duration: float, max_duration: float,
):
    entries = read_manifest(dataset.manifest_path)
    filtered_entries, total_hours, filtered_hours = filter_dataset_by_duration(
        entries=entries, min_duration=min_duration, max_duration=max_duration
    )

    logging.info(dataset_name)
    logging.info(f"Original # of files: {len(entries)}")
    logging.info(f"Filtered # of files: {len(filtered_entries)}")
    logging.info(f"Original duration: {total_hours:.2f} hours")
    logging.info(f"Filtered duration: {filtered_hours:.2f} hours")

    samples = []
    sample_weights = []
    for entry in filtered_entries:
        sample = DatasetSample(dataset_name=dataset_name, manifest_entry=entry, audio_dir=Path(dataset.audio_dir))
        samples.append(sample)
        sample_weights.append(dataset.sample_weight)

    return samples, sample_weights


@experimental
class VocoderDataset(Dataset):
    """
    Class for processing and loading Vocoder training examples.

    Args:
        dataset_meta: Dict of dataset names (string) to dataset metadata.
        sample_rate: Sample rate to load audio as. If the audio is stored at a different sample rate, then it will
            be resampled.
        n_samples: Optional int, if provided then n_samples samples will be randomly sampled from the full
            audio file.
        weighted_sampling_steps_per_epoch: Optional int, If provided, then data will be sampled (with replacement) based on
            the sample weights provided in the dataset metadata. If None, then sample weights will be ignored.
        feature_processors: Optional, list of feature processors to run on training examples.
        min_duration: Optional float, if provided audio files in the training manifest shorter than 'min_duration'
            will be ignored.
        max_duration: Optional float, if provided audio files in the training manifest longer than 'max_duration'
            will be ignored.
        trunc_duration: Optional int, if provided audio will be truncated to at most 'trunc_duration' seconds.
<<<<<<< HEAD
        num_audio_retries: Number of read attempts to make when sampling audio file, to avoid training failing
            from sporadic IO errors.
=======
        volume_norm: Whether to apply volume normalization to loaded audio.
>>>>>>> 1fede572
    """

    def __init__(
        self,
        dataset_meta: Dict,
        sample_rate: int,
        n_samples: Optional[int] = None,
        weighted_sampling_steps_per_epoch: Optional[int] = None,
        feature_processors: Optional[Dict[str, FeatureProcessor]] = None,
        min_duration: Optional[float] = None,
        max_duration: Optional[float] = None,
        trunc_duration: Optional[float] = None,
<<<<<<< HEAD
        num_audio_retries: int = 5,
=======
        volume_norm: bool = False,
>>>>>>> 1fede572
    ):
        super().__init__()

        self.sample_rate = sample_rate
        self.n_samples = n_samples
        self.trunc_duration = trunc_duration
        self.volume_norm = volume_norm
        self.weighted_sampling_steps_per_epoch = weighted_sampling_steps_per_epoch
        self.load_precomputed_mel = False

        if trunc_duration:
            self.trunc_samples = int(trunc_duration * self.sample_rate)
        else:
            self.trunc_samples = None

        if feature_processors:
            logging.info(f"Found feature processors {feature_processors.keys()}")
            self.feature_processors = list(feature_processors.values())
        else:
            self.feature_processors = []

        self.data_samples = []
        self.sample_weights = []
        for dataset_name, dataset_info in dataset_meta.items():
            dataset = DatasetMeta(**dataset_info)
            samples, weights = preprocess_manifest(
                dataset_name=dataset_name, dataset=dataset, min_duration=min_duration, max_duration=max_duration,
            )
            self.data_samples += samples
            self.sample_weights += weights

    def get_sampler(self, batch_size: int, world_size: int) -> Optional[torch.utils.data.Sampler]:
        if not self.weighted_sampling_steps_per_epoch:
            return None

        sampler = get_weighted_sampler(
            sample_weights=self.sample_weights,
            batch_size=batch_size,
            world_size=world_size,
            num_steps=self.weighted_sampling_steps_per_epoch,
        )
        return sampler

<<<<<<< HEAD
    def _segment_audio(self, audio_filepath: Path) -> AudioSegment:
        # File seeking sometimes fails when reading flac files with libsndfile < 1.0.30.
        # Read audio as int32 to minimize issues, and retry read on a different segment in case of failure.
        # https://github.com/bastibe/python-soundfile/issues/274
        for _ in range(self.num_audio_retries):
            try:
                audio_segment = AudioSegment.segment_from_file(
                    audio_filepath, target_sr=self.sample_rate, n_segments=self.n_samples, dtype="int32"
                )
                return audio_segment
            except Exception:
                traceback.print_exc()
=======
    def __len__(self):
        return len(self.data_samples)
>>>>>>> 1fede572

    def __getitem__(self, index):
        data = self.data_samples[index]

        if self.n_samples:
            audio_array, _, audio_filepath_rel = sample_audio(
                manifest_entry=data.manifest_entry,
                audio_dir=data.audio_dir,
                sample_rate=self.sample_rate,
                n_samples=self.n_samples,
                volume_norm=self.volume_norm,
            )
        else:
<<<<<<< HEAD
            audio_segment = self._segment_audio(audio_filepath)
            audio_array = audio_segment.samples

        if self.trunc_samples:
            audio_array = audio_array[: self.trunc_samples]

        audio = torch.tensor(audio_array)
        audio_len = torch.tensor(audio.shape[0])
        return audio, audio_len

    @staticmethod
    def _preprocess_manifest(
        dataset_name: str, dataset: DatasetMeta, min_duration: float, max_duration: float,
=======
            audio_array, _, audio_filepath_rel = load_audio(
                manifest_entry=data.manifest_entry,
                audio_dir=data.audio_dir,
                sample_rate=self.sample_rate,
                max_duration=self.trunc_duration,
                volume_norm=self.volume_norm,
            )
        audio = torch.tensor(audio_array, dtype=torch.float32)
        audio_len = audio.shape[0]

        example = {
            "dataset_name": data.dataset_name,
            "audio_filepath": audio_filepath_rel,
            "audio": audio,
            "audio_len": audio_len,
        }

        for processor in self.feature_processors:
            processor.process(example)

        return example

    def collate_fn(self, batch):
        return audio_collate_fn(batch)


class TarredVocoderDataset(IterableDataset):
    """
    A similar Dataset to the VocoderDataset, but loads tarred audio files.

    Accepts a single comma-separated JSON manifest file (in the same style as for the VocoderDataset),
    as well as the path(s) to the tarball(s) containing the wav files. Each line of the manifest should
    contain the information for one audio file, and duration of audio.

    Valid formats for the audio_tar_filepaths argument include:
    (1) a single string that can be brace-expanded, e.g. 'path/to/audio.tar' or 'path/to/audio_{1..100}.tar.gz', or
    (2) a list of file paths that will not be brace-expanded, e.g. ['audio_1.tar', 'audio_2.tar', ...].

    See the WebDataset documentation for more information about accepted data and input formats.

    If using multiple processes the number of shards should be divisible by the number of workers to ensure an
    even split among workers. If it is not divisible, logging will give a warning but training will proceed.
    In addition, if using mutiprocessing, each shard MUST HAVE THE SAME NUMBER OF ENTRIES after filtering
    is applied. We currently do not check for this, but your program may hang if the shards are uneven!

    Additionally, please note that the len() of this DataLayer is assumed to be the length of the manifest
    after filtering. An incorrect manifest length may lead to some DataLoader issues down the line.

    Args:        
        dataset_meta: Dict of dataset names (string) to dataset metadata.
        audio_tar_filepaths: Either a list of audio tarball filepaths, or a
            string (can be brace-expandable).
        sample_rate: Sample rate to load audio as. If the audio is stored at a different sample rate, then it will
            be resampled.
        n_samples: Optional int, if provided then n_samples samples will be randomly sampled from the full
            audio file.
        shuffle_n (int): How many samples to look ahead and load to be shuffled.
            See WebDataset documentation for more details.
            Defaults to 0.
        min_duration: Optional float, if provided audio files in the training manifest shorter than 'min_duration'
            will be ignored.
        max_duration: Optional float, if provided audio files in the training manifest longer than 'max_duration'
            will be ignored.
        trunc_duration: Optional int, if provided audio will be truncated to at most 'trunc_duration' seconds.
        feature_processors: Optional, list of feature processors to run on training examples.
        shard_strategy (str): Tarred dataset shard distribution strategy chosen as a str value during ddp.
            -   `scatter`: The default shard strategy applied by WebDataset, where each node gets
                a unique set of shards, which are permanently pre-allocated and never changed at runtime.
            -   `replicate`: Optional shard strategy, where each node gets all of the set of shards
                available in the tarred dataset, which are permanently pre-allocated and never changed at runtime.
                The benefit of replication is that it allows each node to sample data points from the entire
                dataset independently of other nodes, and reduces dependence on value of `shuffle_n`.

                .. warning::
                    Replicated strategy allows every node to sample the entire set of available tarfiles,
                    and therefore more than one node may sample the same tarfile, and even sample the same
                    data points! As such, there is no assured guarantee that all samples in the dataset will be
                    sampled at least once during 1 epoch. Scattered strategy, on the other hand, on specific
                    occasions (when the number of shards is not divisible with ``world_size``), will not sample
                    the entire dataset. For these reasons it is not advisable to use tarred datasets as validation
                    or test datasets.
        global_rank (int): Worker rank, used for partitioning shards. Defaults to 0.
        world_size (int): Total number of processes, used for partitioning shards. Defaults to 0.
    """

    def __init__(
        self,
        dataset_meta: Dict,
        sample_rate: int,
        n_samples: Optional[int] = None,
        shuffle_n: int = 0,
        min_duration: float = 0.1,
        max_duration: Optional[float] = None,
        trunc_duration: Optional[float] = None,
        feature_processors: Optional[Dict[str, FeatureProcessor]] = None,
        shard_strategy: str = "scatter",
        global_rank: int = 0,
        world_size: int = 2,
        **kwargs,
>>>>>>> 1fede572
    ):
        super().__init__()

        if len(kwargs) > 0:
            logging.warning(
                f"Arguments {kwargs.keys()} does not support for TarredVocoderDataset, they will be ignored."
            )

<<<<<<< HEAD
        samples = []
        sample_weights = []
        for entry in filtered_entries:
            sample = DatasetSample(dataset_name=dataset_name, manifest_entry=entry, audio_dir=Path(dataset.audio_dir))
            samples.append(sample)
            sample_weights.append(dataset.sample_weight)
=======
        self.sample_rate = sample_rate
        self.n_samples = n_samples
>>>>>>> 1fede572

        if trunc_duration:
            self.trunc_samples = int(trunc_duration * self.sample_rate)
        else:
            self.trunc_samples = None

        if feature_processors:
            logging.info(f"Found feature processors {feature_processors.keys()}")
            self.feature_processors = list(feature_processors.values())
        else:
            self.feature_processors = []

        self.data_samples = []
        self.audio_tar_filepaths = []
        for dataset_name, dataset_info in dataset_meta.items():
            audio_tar_filepaths = dataset_info.audio_tar_filepaths
            self.audio_tar_filepaths += [audio_tar_filepaths]
            dataset = DatasetMeta(**dataset_info)
            samples, _ = preprocess_manifest(
                dataset_name=dataset_name, dataset=dataset, min_duration=min_duration, max_duration=max_duration,
            )
            self.data_samples += samples

        self.file_id_to_sample_map = {}
        for sample in self.data_samples:
            file_id = os.path.splitext(os.path.basename(sample.manifest_entry["audio_filepath"]))[0]
            if file_id not in self.file_id_to_sample_map:
                self.file_id_to_sample_map[file_id] = sample
            else:
                raise ValueError(
                    f"Duplicate file_id {file_id} found in manifest {sample.manifest_entry['audio_filepath']}"
                )

        logging.info(f"world size: {world_size}")
        audio_tar_filepaths = expand_sharded_filepaths(
            sharded_filepaths=audio_tar_filepaths,
            global_rank=global_rank,
            world_size=world_size,
            shard_strategy=shard_strategy,
        )

        self._dataset = wd.WebDataset(audio_tar_filepaths, nodesplitter=None)

        if shuffle_n > 0:
            self._dataset = self._dataset.shuffle(shuffle_n, initial=shuffle_n)
        else:
            logging.info("WebDataset will not shuffle data. Consider setting shuffle_n > 0.")

<<<<<<< HEAD
        example = {
            "dataset_name": data.dataset_name,
            "audio_filepath": audio_filepath_rel,
            "audio": audio,
=======
        self._dataset = (
            self._dataset.rename(audio=VALID_FILE_FORMATS, key='__key__')
            .to_tuple('audio', 'key')
            .pipe(self._filter)
            .map(f=self._build_sample)
        )

    def _filter(self, iterator):
        class FilteredIterator:
            def __init__(self, file_id_to_sample_map):
                self.iterator = iterator
                self.file_id_to_sample_map = file_id_to_sample_map

            def __iter__(self):
                return self

            def __next__(self):
                while True:
                    audio_bytes, audio_filename = next(self.iterator)
                    file_id = os.path.splitext(os.path.basename(audio_filename))[0]
                    if file_id in self.file_id_to_sample_map:
                        return audio_bytes, audio_filename

        return FilteredIterator(self.file_id_to_sample_map)

    def _build_sample(self, tup):
        audio_bytes, audio_filename = tup
        file_id = os.path.splitext(os.path.basename(audio_filename))[0]
        data = self.file_id_to_sample_map[file_id]

        audio_array, sr = sf.read(file=io.BytesIO(audio_bytes), dtype='float32')
        if sr != self.sample_rate:
            logging.warning(
                f"Sample rate of {sr} does not match target sample rate of {self.sample_rate}. Resampling audio."
            )
            audio_array = librosa.core.resample(audio_array, orig_sr=sr, target_sr=self.sample_rate)

        audio_array = torch.from_numpy(audio_array)
        if self.n_samples:
            len_audio = audio_array.shape[0]
            if len_audio > self.n_samples:
                start = torch.randint(0, len_audio - self.n_samples, (1,))
                audio_array = audio_array[start : start + self.n_samples]
            else:
                audio_array = audio_array[: self.n_samples]

        if self.trunc_samples:
            audio_array = audio_array[: self.trunc_samples]

        audio_len = torch.tensor(audio_array.shape[0])

        example = {
            "dataset_name": data.dataset_name,
            "audio_filepath": audio_filename,
            "audio": audio_array,
>>>>>>> 1fede572
            "audio_len": audio_len,
        }

        for processor in self.feature_processors:
            processor.process(example)

        return example

<<<<<<< HEAD
    def collate_fn(self, batch: List[dict]):
        dataset_name_list = []
        audio_filepath_list = []
        audio_list = []
        audio_len_list = []

        for example in batch:
            dataset_name_list.append(example["dataset_name"])
            audio_filepath_list.append(example["audio_filepath"])
            audio_list.append(example["audio"])
            audio_len_list.append(example["audio_len"])
=======
    def get_sampler(self, batch_size: int, world_size: int):
        """
        Currently sampler is not supported for tarred dataset.
        """
        return None
>>>>>>> 1fede572

    def collate_fn(self, batch):
        return audio_collate_fn(batch)

    def __iter__(self):
        return self._dataset.__iter__()

<<<<<<< HEAD
        batch_dict = {
            "dataset_names": dataset_name_list,
            "audio_filepaths": audio_filepath_list,
            "audio": batch_audio,
            "audio_lens": batch_audio_len,
        }

        return batch_dict
=======
    def __len__(self):
        return len(self.file_id_to_sample_map)
>>>>>>> 1fede572
<|MERGE_RESOLUTION|>--- conflicted
+++ resolved
@@ -126,12 +126,7 @@
         max_duration: Optional float, if provided audio files in the training manifest longer than 'max_duration'
             will be ignored.
         trunc_duration: Optional int, if provided audio will be truncated to at most 'trunc_duration' seconds.
-<<<<<<< HEAD
-        num_audio_retries: Number of read attempts to make when sampling audio file, to avoid training failing
-            from sporadic IO errors.
-=======
         volume_norm: Whether to apply volume normalization to loaded audio.
->>>>>>> 1fede572
     """
 
     def __init__(
@@ -144,11 +139,7 @@
         min_duration: Optional[float] = None,
         max_duration: Optional[float] = None,
         trunc_duration: Optional[float] = None,
-<<<<<<< HEAD
-        num_audio_retries: int = 5,
-=======
         volume_norm: bool = False,
->>>>>>> 1fede572
     ):
         super().__init__()
 
@@ -192,23 +183,8 @@
         )
         return sampler
 
-<<<<<<< HEAD
-    def _segment_audio(self, audio_filepath: Path) -> AudioSegment:
-        # File seeking sometimes fails when reading flac files with libsndfile < 1.0.30.
-        # Read audio as int32 to minimize issues, and retry read on a different segment in case of failure.
-        # https://github.com/bastibe/python-soundfile/issues/274
-        for _ in range(self.num_audio_retries):
-            try:
-                audio_segment = AudioSegment.segment_from_file(
-                    audio_filepath, target_sr=self.sample_rate, n_segments=self.n_samples, dtype="int32"
-                )
-                return audio_segment
-            except Exception:
-                traceback.print_exc()
-=======
     def __len__(self):
         return len(self.data_samples)
->>>>>>> 1fede572
 
     def __getitem__(self, index):
         data = self.data_samples[index]
@@ -222,21 +198,6 @@
                 volume_norm=self.volume_norm,
             )
         else:
-<<<<<<< HEAD
-            audio_segment = self._segment_audio(audio_filepath)
-            audio_array = audio_segment.samples
-
-        if self.trunc_samples:
-            audio_array = audio_array[: self.trunc_samples]
-
-        audio = torch.tensor(audio_array)
-        audio_len = torch.tensor(audio.shape[0])
-        return audio, audio_len
-
-    @staticmethod
-    def _preprocess_manifest(
-        dataset_name: str, dataset: DatasetMeta, min_duration: float, max_duration: float,
-=======
             audio_array, _, audio_filepath_rel = load_audio(
                 manifest_entry=data.manifest_entry,
                 audio_dir=data.audio_dir,
@@ -336,7 +297,6 @@
         global_rank: int = 0,
         world_size: int = 2,
         **kwargs,
->>>>>>> 1fede572
     ):
         super().__init__()
 
@@ -345,17 +305,8 @@
                 f"Arguments {kwargs.keys()} does not support for TarredVocoderDataset, they will be ignored."
             )
 
-<<<<<<< HEAD
-        samples = []
-        sample_weights = []
-        for entry in filtered_entries:
-            sample = DatasetSample(dataset_name=dataset_name, manifest_entry=entry, audio_dir=Path(dataset.audio_dir))
-            samples.append(sample)
-            sample_weights.append(dataset.sample_weight)
-=======
         self.sample_rate = sample_rate
         self.n_samples = n_samples
->>>>>>> 1fede572
 
         if trunc_duration:
             self.trunc_samples = int(trunc_duration * self.sample_rate)
@@ -404,12 +355,6 @@
         else:
             logging.info("WebDataset will not shuffle data. Consider setting shuffle_n > 0.")
 
-<<<<<<< HEAD
-        example = {
-            "dataset_name": data.dataset_name,
-            "audio_filepath": audio_filepath_rel,
-            "audio": audio,
-=======
         self._dataset = (
             self._dataset.rename(audio=VALID_FILE_FORMATS, key='__key__')
             .to_tuple('audio', 'key')
@@ -465,7 +410,6 @@
             "dataset_name": data.dataset_name,
             "audio_filepath": audio_filename,
             "audio": audio_array,
->>>>>>> 1fede572
             "audio_len": audio_len,
         }
 
@@ -474,25 +418,11 @@
 
         return example
 
-<<<<<<< HEAD
-    def collate_fn(self, batch: List[dict]):
-        dataset_name_list = []
-        audio_filepath_list = []
-        audio_list = []
-        audio_len_list = []
-
-        for example in batch:
-            dataset_name_list.append(example["dataset_name"])
-            audio_filepath_list.append(example["audio_filepath"])
-            audio_list.append(example["audio"])
-            audio_len_list.append(example["audio_len"])
-=======
     def get_sampler(self, batch_size: int, world_size: int):
         """
         Currently sampler is not supported for tarred dataset.
         """
         return None
->>>>>>> 1fede572
 
     def collate_fn(self, batch):
         return audio_collate_fn(batch)
@@ -500,16 +430,5 @@
     def __iter__(self):
         return self._dataset.__iter__()
 
-<<<<<<< HEAD
-        batch_dict = {
-            "dataset_names": dataset_name_list,
-            "audio_filepaths": audio_filepath_list,
-            "audio": batch_audio,
-            "audio_lens": batch_audio_len,
-        }
-
-        return batch_dict
-=======
     def __len__(self):
-        return len(self.file_id_to_sample_map)
->>>>>>> 1fede572
+        return len(self.file_id_to_sample_map)