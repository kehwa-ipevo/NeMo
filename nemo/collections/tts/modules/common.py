--- conflicted
+++ resolved
@@ -24,10 +24,7 @@
 from torch.nn import functional as F
 from torch.nn.utils.rnn import PackedSequence
 
-<<<<<<< HEAD
-=======
 from nemo.collections.tts.helpers.helpers import get_mask_from_lengths, sort_tensor, unsort_tensor
->>>>>>> 82679710
 from nemo.collections.tts.helpers.splines import (
     piecewise_linear_inverse_transform,
     piecewise_linear_transform,
@@ -127,22 +124,6 @@
         ret, _ = self.bilstm(seq, hx)
         return nn.utils.rnn.pad_packed_sequence(ret, batch_first=True)[0]
 
-<<<<<<< HEAD
-    def lstm_sequence(self, seq: PackedSequence) -> Tuple[Tensor, Tensor]:
-        if not (torch.jit.is_scripting() or torch.jit.is_tracing()):
-            self.bilstm.flatten_parameters()
-        ret, _ = self.bilstm(seq)
-        return nn.utils.rnn.pad_packed_sequence(ret, batch_first=True)
-
-    def forward(self, context: Tensor, lens: Tensor) -> Tensor:
-        context, lens_sorted, unsort_ids = sort_tensor(context, lens)
-        dtype = context.dtype
-        # this is only needed for Torchscript to run in Triton
-        # (https://github.com/pytorch/pytorch/issues/89241)
-        with torch.cuda.amp.autocast(enabled=False):
-            ret = self.lstm_tensor(context.to(dtype=torch.float32), lens_sorted, enforce_sorted=True)
-        return ret[0].to(dtype=dtype)[unsort_ids]
-=======
     def lstm(self, context: Tensor, lens: Tensor, hx: Optional[Tuple[Tensor, Tensor]] = None) -> Tensor:
         # To be ONNX-exportable, we need to sort here rather that while packing
         context, lens, unsort_ids = sort_tensor(context, lens)
@@ -169,7 +150,6 @@
         if torch.jit.is_tracing():
             return self.lstm_nocast(context, lens)
         return self.lstm(context, lens)
->>>>>>> 82679710
 
 
 class ConvLSTMLinear(nn.Module):
