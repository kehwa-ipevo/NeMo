--- conflicted
+++ resolved
@@ -106,15 +106,7 @@
 
         elif self.sep_style == SeparatorStyle.TWO:
             """
-<<<<<<< HEAD
             A chat between a curious user and an artificial intelligence assistant. The assistant gives helpful, detailed, and polite answers to the user's questions. USER: {{ user_message_1 }} ASSISTANT: {{ model_answer_1 }}</s>USER: {{ user_message_2 }}
-=======
-            <s>[INST] <<SYS>>
-            A chat between a curious user and an artificial intelligence assistant. The assistant gives helpful, detailed, and polite answers to the user's questions.
-            <</SYS>>
-
-            {{ user_message_1 }} [/INST] {{ model_answer_1 }} </s><s>[INST] {{ user_message_2 }} [/INST]
->>>>>>> 6ad3821a
             """
             seps = [self.sep, self.sep2]
             ret = self.system + seps[0]
