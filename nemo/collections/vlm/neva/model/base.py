# Copyright (c) 2024, NVIDIA CORPORATION.  All rights reserved.
#
# Licensed under the Apache License, Version 2.0 (the "License");
# you may not use this file except in compliance with the License.
# You may obtain a copy of the License at
#
#     http://www.apache.org/licenses/LICENSE-2.0
#
# Unless required by applicable law or agreed to in writing, software
# distributed under the License is distributed on an "AS IS" BASIS,
# WITHOUT WARRANTIES OR CONDITIONS OF ANY KIND, either express or implied.
# See the License for the specific language governing permissions and
# limitations under the License.

import os
import re
from dataclasses import dataclass
from typing import Callable, Dict, List, Optional, Union

import pytorch_lightning as L
import torch
import torch.distributed
import torch.nn.functional as F
from megatron.core import dist_checkpointing
from megatron.core.enums import ModelType
from megatron.core.extensions.transformer_engine import TEDotProductAttention
from megatron.core.inference_params import InferenceParams
from megatron.core.models.multimodal.llava_model import LLaVAModel as MCoreLLaVAModel
from megatron.core.models.vision.multimodal_projector import MultimodalProjector as MCoreMultimodalProjector
from megatron.core.optimizer import OptimizerConfig
from megatron.core.transformer.custom_layers.transformer_engine import (
    TEColumnParallelLinear,
    TENorm,
    TERowParallelLinear,
)
from megatron.core.transformer.mlp import MLP, MLPSubmodules
from megatron.core.transformer.spec_utils import ModuleSpec
from megatron.core.transformer.transformer_config import TransformerConfig
from torch import nn
from transformers import CLIPVisionConfig, CLIPVisionModel

from nemo.collections.common.tokenizers.tokenizer_spec import TokenizerSpec
from nemo.collections.llm import fn
from nemo.collections.llm.gpt.model import transformer_engine_layer_spec
from nemo.collections.llm.gpt.model.base import get_batch_on_this_context_parallel_rank, get_packed_seq_params
from nemo.collections.vlm.neva.data.multimodal_tokens import IMAGE_TOKEN_INDEX
from nemo.collections.vlm.neva.model.vision import CLIPViTModel
from nemo.lightning import io
from nemo.lightning.ckpt_utils import ckpt_to_weights_subdir
from nemo.lightning.megatron_parallel import MaskedTokenLossReductionWithLossMask
from nemo.lightning.pytorch.optim import MegatronOptimizerModule, OptimizerModule
from nemo.utils import logging

MODEL_CONFIG_ATTR = [
    'num_layers',
    'hidden_size',
    'num_attention_heads',
    'num_query_groups',
    'ffn_hidden_size',
    'kv_channels',
    'hidden_dropout',
    'attention_dropout',
    'fp32_residual_connection',
    'apply_residual_connection_post_layernorm',
    'layernorm_epsilon',
    'layernorm_zero_centered_gamma',
    'add_bias_linear',
    'add_qkv_bias',
    'gated_linear_unit',
    'activation_func',
    'activation_func_fp8_input_store',
    'num_moe_experts',
    'rotary_interleaved',
    'window_size',
    'normalization',
    'qk_layernorm',
    'test_mode',
    'calculate_per_token_loss',
]


def get_image_sequence_length(img_h, img_w, patch_dim, add_class_token, class_token_len):
    """Get image sequence length given image size, patch size, and class token."""
    num_patches_per_dim_h = img_h // patch_dim
    num_patches_per_dim_w = img_w // patch_dim
    num_patches = num_patches_per_dim_h * num_patches_per_dim_w
    return num_patches + (class_token_len if add_class_token else 0)


def neva_data_step(dataloader_iter) -> Dict[str, torch.Tensor]:
    from megatron.core import parallel_state

    # Based on: https://github.com/NVIDIA/Megatron-LM/blob/main/pretrain_gpt.py#L87
    # https://github.com/NVIDIA/NeMo/blob/main/nemo/collections/nlp/models/language_modeling/megatron_gpt_model.py#L828-L842
    batch = next(dataloader_iter)
    _batch: dict
    if isinstance(batch, tuple) and len(batch) == 3:
        _batch = batch[0]
    else:
        _batch = batch

    required_keys = set()
<<<<<<< HEAD
    required_keys.update(
        (
            "tokens",
            "attention_mask",
            "media",
        )
    )
=======
    required_keys.add("attention_mask")
    required_keys.add("num_media_tiles")
>>>>>>> fef66fe4
    if parallel_state.is_pipeline_first_stage():
        required_keys.update(("position_ids",))
    if parallel_state.is_pipeline_last_stage():
        required_keys.update(
            (
                "labels",
                "loss_mask",
            )
        )

    _batch = {
        key: val.cuda(non_blocking=True) if key in required_keys and val is not None else None
        for key, val in _batch.items()
    }
    # slice batch along sequence dimension for context parallelism
    output = get_batch_on_this_context_parallel_rank(_batch)

    return output


def neva_forward_step(model, batch) -> torch.Tensor:
    forward_args = {
        "media": batch["media"],
        "input_ids": batch["tokens"],
        "position_ids": batch["position_ids"],
        "attention_mask": batch.get("attention_mask", None),
        "loss_mask": batch.get("loss_mask", None),
        "labels": batch.get("labels", None),
        "num_media_tiles": batch.get("num_media_tiles", 1),
    }

    if 'cu_seqlens' in batch:
        forward_args['packed_seq_params'] = get_packed_seq_params(batch)

    return model(**forward_args)


def set_input_tensor(self, tensor):
    pass


@dataclass
class MultimodalProjectorConfig(TransformerConfig, io.IOMixin):
    """
    For MLP, fc1 in shape of input_size, ffn_hidden_size, fc2 in shape of ffn_hidden_size, hidden_size
    """

    projector_type: str = "mlp2x_gelu"
    layer_spec: Optional[MLPSubmodules] = None
    input_size: Optional[int] = 1024
    hidden_size: int = 1024
    ffn_hidden_size: int = 1024
    activation_func: Callable = F.gelu
    bias: bool = True
    bias_activation_fusion: bool = True
    num_layers: int = 1  # placeholder, NOT used!
    num_attention_heads: int = 8  # placeholder, NOT used!

    def configure_model(self) -> "MCoreMultimodalProjector":
        if self.projector_type.startswith("mcore") and self.layer_spec is None:
            if self.projector_type == "mcore_mlp":
                self.projector_type = "mlp"  # strip "mcore_" for mcore init
                self.layer_spec = ModuleSpec(
                    module=MLP,
                    submodules=MLPSubmodules(
                        linear_fc1=TEColumnParallelLinear,
                        linear_fc2=TERowParallelLinear,
                    ),
                )
                self.layer_spec = self.layer_spec.submodules
            elif self.projector_type == "mcore_affine":
                self.projector_type = "affine"  # strip "mcore_" for mcore init
                self.layer_spec = MLPSubmodules(linear_fc1=TEColumnParallelLinear, linear_fc2=None)
            else:
                raise NotImplementedError(f"Not supported projector type `{self.projector_type}`")

            return MCoreMultimodalProjector(
                self,
                self.layer_spec,
                projector_type=self.projector_type,
                input_size=self.input_size,
            )

        # e.g. "mlp2x_gelu"
        mlp_gelu_match = re.match(r'^mlp(\d+)x_gelu$', self.projector_type)
        if mlp_gelu_match:
            mlp_depth = int(mlp_gelu_match.group(1))
            modules = [torch.nn.Linear(self.input_size, self.hidden_size, bias=True)]
            for _ in range(1, mlp_depth):
                modules.append(torch.nn.GELU())
                modules.append(torch.nn.Linear(self.hidden_size, self.hidden_size, bias=True))
            model = torch.nn.Sequential(*modules)
            from types import MethodType

            model.set_input_tensor = MethodType(set_input_tensor, model)
        else:
            raise NotImplementedError(f"Not supported projector type `{self.projector_type}`")

        return model


@dataclass
class HFCLIPVisionConfig(CLIPVisionConfig, io.IOMixin):
    """
    https://github.com/huggingface/transformers/blob/v4.44.0/src/transformers/models/clip/configuration_clip.py#L261
    """

    pretrained_model_name_or_path: Optional[Union[str, os.PathLike]] = None

    def configure_hf_config(self, *args, **kwargs) -> None:
        CLIPVisionConfig.__init__(self, *args, **kwargs)

    def configure_model(self) -> "CLIPVisionModel":
        # Monkey patch the method to the vision encoder
        CLIPVisionModel.set_input_tensor = set_input_tensor

        if self.pretrained_model_name_or_path is None:
            model = CLIPVisionModel(self)
        else:
            model = CLIPVisionModel.from_pretrained(self.pretrained_model_name_or_path)
        # Extend all model.config fields to self
        for key, value in model.config.to_dict().items():
            setattr(self, key, value)
        return model


@dataclass
class CLIPViTConfig(TransformerConfig, io.IOMixin):
    ln_pre_impl: Union[ModuleSpec, type] = TENorm
    ln_post_impl: Union[ModuleSpec, type] = (TENorm,)
    add_class_token: bool = True
    class_token_len: int = 1
    patch_dim: int = 14
    img_h: int = 336
    img_w: int = 336
    vision_model_type: str = "clip"  # ["clip", "siglip"]
    transformer_layer_spec: ModuleSpec = transformer_engine_layer_spec

    num_layers: int = 1  # Placeholder, NOT used!
    num_attention_heads: int = 8  # Placeholder, NOT used!

    def configure_model(self) -> "CLIPViTModel":
        transformer_layer_spec = self.transformer_layer_spec
        if not isinstance(transformer_layer_spec, ModuleSpec):
            transformer_layer_spec = transformer_layer_spec(self)
        return CLIPViTModel(
            self,
            transformer_layer_spec,
            ln_pre_impl=self.ln_pre_impl,
            ln_post_impl=self.ln_post_impl,
            add_class_token=self.add_class_token,
            class_token_len=self.class_token_len,
            patch_dim=self.patch_dim,
            img_h=self.img_h,
            img_w=self.img_w,
            model_subtype=self.vision_model_type,
        )


@dataclass
class NevaConfig(TransformerConfig, io.IOMixin):
    language_transformer_config: Optional[TransformerConfig] = None
    vision_transformer_config: Optional[TransformerConfig] = None
    vision_projection_config: Optional[TransformerConfig] = None

    drop_vision_class_token: bool = True
    vision_feature_layer: int = -2

    encoder_pipeline_model_parallel_size: int = 0
    encoder_tensor_model_parallel_size: int = 1
    num_layers: int = 1  # Placeholder, NOT used!
    num_attention_heads: int = 8  # Placeholder, NOT used!

    language_model_from_pretrained: Optional[str] = None
    vision_model_from_pretrained: Optional[str] = None  # TODO
    vision_projection_from_pretrained: Optional[str] = None  # TODO

    freeze_language_model: bool = True
    freeze_vision_model: bool = True
    freeze_vision_projection: bool = False

    forward_step_fn: Callable = neva_forward_step
    data_step_fn: Callable = neva_data_step

<<<<<<< HEAD
    def __post_init__(self):
        if self.language_transformer_config is not None:
            for attr in MODEL_CONFIG_ATTR:
                setattr(self, attr, getattr(self.language_transformer_config, attr))

    def configure_model(self, tokenizer) -> "MCoreNevaModel":
        from megatron.core import parallel_state as ps

        self.language_transformer_config.tensor_model_parallel_size = self.tensor_model_parallel_size
        self.vision_transformer_config.tensor_model_parallel_size = self.tensor_model_parallel_size
        self.vision_projection_config.tensor_model_parallel_size = self.tensor_model_parallel_size
        self.language_transformer_config.pipeline_model_parallel_size = self.pipeline_model_parallel_size

        if self.encoder_pipeline_model_parallel_size > 0:
            assert self.encoder_pipeline_model_parallel_size == 1, "ViT can only live on 1 pipeline stage."
            self.vision_transformer_config.pipeline_model_parallel_size = self.encoder_pipeline_model_parallel_size
            self.vision_projection_config.pipeline_model_parallel_size = self.encoder_pipeline_model_parallel_size
            self.language_transformer_config.encoder_pipeline_model_parallel_size = (
                self.encoder_pipeline_model_parallel_size
            )
            if self.encoder_tensor_model_parallel_size > 0:
                self.vision_transformer_config.tensor_model_parallel_size = self.encoder_tensor_model_parallel_size
                self.vision_projection_config.tensor_model_parallel_size = self.encoder_tensor_model_parallel_size
=======
    def configure_model(self, tokenizer) -> "MCoreLLaVAModel":
        language_model = self.language_transformer_config.configure_model(tokenizer=tokenizer)
        vision_model = self.vision_transformer_config.configure_model()
        vision_projection = self.vision_projection_config.configure_model()

        if self.language_model_from_pretrained is not None:
            sharded_state_dict = dict(state_dict=language_model.sharded_state_dict(prefix="module."))
            path = ckpt_to_weights_subdir(self.language_model_from_pretrained)
            loaded_state_dict = dist_checkpointing.load(sharded_state_dict=sharded_state_dict, checkpoint_dir=path)

            loaded_state_dict = {k.removeprefix("module."): v for k, v in loaded_state_dict["state_dict"].items()}
            language_model.load_state_dict(loaded_state_dict)
            logging.info(f"Restored language model weights from {self.language_model_from_pretrained}")
>>>>>>> fef66fe4

        model = MCoreNevaModel(
            config=self,
            tokenizer=tokenizer,
            pre_process=ps.is_pipeline_first_stage()
            or ps.get_pipeline_model_parallel_rank() == self.encoder_pipeline_model_parallel_size,
            post_process=ps.is_pipeline_last_stage(),
            add_encoder=ps.is_pipeline_first_stage(),
            add_decoder=ps.is_pipeline_last_stage()
            or ps.get_pipeline_model_parallel_rank() >= self.encoder_pipeline_model_parallel_size,
            drop_vision_class_token=self.drop_vision_class_token,
        )

        return model


class MCoreNevaModel(MCoreLLaVAModel):
    def __init__(
        self,
        config: NevaConfig,
        tokenizer: Optional = None,
        pre_process: bool = True,
        post_process: bool = True,
        add_encoder: bool = True,
        add_decoder: bool = True,
        drop_vision_class_token: bool = False,
    ) -> None:
        super(MCoreLLaVAModel, self).__init__(config=config)

        language_transformer_config = config.language_transformer_config
        vision_transformer_config = config.vision_transformer_config
        vision_projection_config = config.vision_projection_config

        self.pre_process = pre_process
        self.post_process = post_process
        self.add_encoder = add_encoder
        self.add_decoder = add_decoder

        self.encoder_hidden_state = None
        self.vision_model = None
        self.vision_projection = None
        self.language_model = None

        self.sequence_parallel_lm = language_transformer_config.sequence_parallel
        if self.sequence_parallel_lm:
            assert (
                self.language_transformer_config.transformer_layer_spec.submodules.self_attention.submodules.core_attention
                == TEDotProductAttention
            ), "Sequence Parallelism is supported only with Transformer Engine DotProductAttention."
        self.tp_comm_overlap_lm = language_transformer_config.tp_comm_overlap

        self.share_embeddings_and_output_weights = False
        if self.add_decoder:
            self.language_model = language_transformer_config.configure_model(
                tokenizer=tokenizer, pre_process=pre_process, post_process=post_process
            )
            self.share_embeddings_and_output_weights = self.language_model.share_embeddings_and_output_weights
            self._language_max_sequence_length = self.language_model.max_sequence_length
            self._language_is_pipeline_parallel = language_transformer_config.pipeline_model_parallel_size > 1
            if config.language_model_from_pretrained is not None:
                sharded_state_dict = dict(state_dict=self.language_model.sharded_state_dict(prefix="module."))
                loaded_state_dict = dist_checkpointing.load(
                    sharded_state_dict=sharded_state_dict,
                    checkpoint_dir=config.language_model_from_pretrained,
                    validate_access_integrity=False,
                )
                loaded_state_dict = {k.removeprefix("module."): v for k, v in loaded_state_dict["state_dict"].items()}
                self.language_model.load_state_dict(loaded_state_dict)
                logging.info(f"Restored language model weights from {config.language_model_from_pretrained}")
        else:
            if config.language_model_from_pretrained is not None:
                dist_checkpointing.load(
                    sharded_state_dict=dict(state_dict={}),
                    checkpoint_dir=config.language_model_from_pretrained,
                    validate_access_integrity=False,
                )

        if self.add_encoder:
            self.vision_model = vision_transformer_config.configure_model()
            self.vision_projection = vision_projection_config.configure_model()
            self._drop_vision_class_token = drop_vision_class_token

        self.freeze(
            freeze_language_model=config.freeze_language_model,
            freeze_vision_model=config.freeze_vision_model,
            freeze_vision_projection=config.freeze_vision_projection,
        )

        self.model_type = ModelType.encoder_and_decoder
        # This attribute is needed to check if an all-reduce is required
        # on the word embeddings inside `finalize_model_grads._allreduce_word_embedding_grads`.

        self.vision_model_from_hf = str(self.vision_model.__class__.__module__).startswith("transformers.")
        if self.vision_model_from_hf:
            # img_h, img_w, patch_dim, add_class_token, class_token_len
            self._img_seq_len = get_image_sequence_length(
                img_h=vision_transformer_config.image_size,
                img_w=vision_transformer_config.image_size,
                patch_dim=vision_transformer_config.patch_size,
                add_class_token=not drop_vision_class_token,
                class_token_len=0 if "siglip" in vision_transformer_config.model_type else 1,
            )
        else:
            self._img_seq_len = 576  # TODO(yuya): Fix hardcode

    def forward(
        self,
        input_ids: torch.Tensor,
        position_ids: torch.Tensor,
        loss_mask: Optional[torch.Tensor] = None,
        attention_mask: Optional[torch.Tensor] = None,
        media: Optional[torch.Tensor] = None,
        labels: Optional[torch.Tensor] = None,
        inference_params: Optional[InferenceParams] = None,
        num_media_tiles: Optional[List[int]] = None,
        media_token_index: Optional[int] = IMAGE_TOKEN_INDEX,
        runtime_gather_output: Optional[bool] = None,
    ) -> torch.Tensor:
        """Forward function of the LLaVA model.

        Args:
            images (torch.Tensor): input image of shape [num_tiles, img_h, img_w]. num_tiles means the number of image tiles in this batch.
            input_ids (torch.Tensor): input text ids [batch, text_seq_len].
            position_ids (torch.Tensor): input text position ids [batch, text_seq_len].
            attention_mask (torch.Tensor): Attention mask for the language model [batch, 1, combined_seq_len, combined_seq_len].
            labels (torch.Tensor): Optional target text labels [batch, combined_seq_len].
            loss_mask (torch.Tensor): Text loss mask [batch, text_seq_len].
            inference_params (InferenceParams): Inference-time parameters including KV cache.
            num_media_tiles (list of int): Number of tiles per image. Default None assumes 1 tile per image.
            image_token_index (int): ID for input images.

        Returns:
            output (torch.Tensor): Loss of shape [b, s] if labels are provided, otherwise logits of shape [b, s, vocab_size].
            loss_mask (torch.Tensor): Loss mask expanded to combined sequence length. Shape [b, s].
        """

        use_inference_kv_cache = (
            inference_params is not None and "image_tokens_count" in inference_params.key_value_memory_dict
        )
        has_images = media.shape[0] > 0

        # If running inference, we can skip media token computation if they were computed already earlier for this sample.
        if use_inference_kv_cache:
            media_embeddings = None
        elif self.add_encoder and not has_images:
            # If no images provided, use an empty image embeddings tensor.
            media_embeddings = torch.tensor([], dtype=media.dtype, device=media.device).reshape(0, 0, 0)
        elif self.add_encoder and has_images:
            # media is in shape of (num_images_in_mbs, c, h, w)
            # note num_images_in_mbs is not mbs but total images in this mbs.
            if self.vision_model_from_hf:
                media_embeddings = self.vision_model(media, output_hidden_states=True)
                media_embeddings = media_embeddings[-1][
                    self.config.vision_feature_layer
                ]  # [num_images, img_seq_len, h_vision]
            else:
                # TODO(yuya): MCore Clip path not yet support taking a specific layer hidden states
                media = media.to(next(self.vision_model.parameters()).dtype)
                media_embeddings = self.vision_model(media, num_unused_layers=-self.config.vision_feature_layer - 1)
            if self._drop_vision_class_token:
                class_token_len = getattr(self.vision_model, "class_token_len", 1)
                media_embeddings = media_embeddings[:, class_token_len:, :]

            # contiguous() required as `permute` can sparsify the tensor and this breaks pipelining
            media_embeddings = media_embeddings.permute(1, 0, 2).contiguous()  # [img_seq_len, num_tiles, h_vision]

            # map vision model output size to language model input size.
            media_embeddings = self.vision_projection(media_embeddings)  # [img_seq_len, num_tiles, h_language]

            # TODO: Support batched inference.
            # In inference, the language model KV cache will be updated for image token positions.
            # Store the image tokens sequence length to be used as an offset to the KV cache later.
            if inference_params is not None:
                inference_params.key_value_memory_dict["media_tokens_count"] = (
                    media_embeddings.shape[0] * media_embeddings.shape[1]
                )
        else:
            media_embeddings = self.encoder_hidden_state

        if not self.add_decoder:
            return media_embeddings

        language_embeddings = None
        if self.pre_process:
            input_ids_text = input_ids.clone()
            # MultiModal Token indices are assumed to be values
            input_ids_text[input_ids_text < 0] = 0
            # Note: This adds absolute position embedding but not RoPE.
            # Each image is counted as one position.
            # RoPE is added in language_model forward. Each image embedding is one position.
            if self.sequence_parallel_lm:
                # Pad to nearest multiple of TP world size for embedding.
                tp_world_size = get_tensor_model_parallel_world_size()
                padded_seq_len = (
                    int((input_ids_text.shape[1] + tp_world_size - 1) // tp_world_size * tp_world_size)
                    - input_ids_text.shape[1]
                )
                if padded_seq_len != 0:
                    input_ids_text = torch.nn.functional.pad(input_ids_text, (0, padded_seq_len))
                    if position_ids is not None:
                        position_ids = torch.nn.functional.pad(position_ids, (0, padded_seq_len))
            language_embeddings = self.language_model.embedding(
                input_ids=input_ids_text, position_ids=position_ids
            )  # [text_seq_len, b, h_language]
            if self.sequence_parallel_lm:
                # Gather the language embeddings back.
                # We use the full embedding to insert image embeddings
                # and then scatter to avoid load imbalance.
                language_embeddings = tensor_parallel.gather_from_sequence_parallel_region(
                    language_embeddings, tensor_parallel_output_grad=False
                )
                # Remove the padding done for SP as we'll need new padding calculation
                # after image embeddings are inserted.
                if padded_seq_len != 0:
                    language_embeddings = language_embeddings[:-padded_seq_len]
            language_embeddings = language_embeddings.transpose(1, 0).contiguous()  # [b, text_seq_len, h_language]

<<<<<<< HEAD
        # Assume 1 tile per image if the number of tiles is not provided.
        if num_media_tiles is None:
            num_media_tiles = torch.ones(media.shape[0], dtype=torch.int, device=input_ids.device)

        # Preprocess input, labels and loss mask.
        combined_embeddings, final_labels, final_loss_mask, final_attention_mask = self._preprocess_data(
            media_embeddings,
            language_embeddings,
            input_ids,
            loss_mask,
            labels,
            use_inference_kv_cache,
            media_token_index,
            num_media_tiles,
            attention_mask,
        )  # [combined_seq_len, b, h_language], [b, combined_seq_len], [b, combined_seq_len]
=======
        if media is None:
            combined_embeddings = language_embeddings.transpose(1, 0).contiguous()
            final_labels = labels
            final_loss_mask = loss_mask
        else:
            # Assume 1 tile per image if the number of tiles is not provided.
            if num_media_tiles is None:
                num_media_tiles = torch.ones(media.shape[0], dtype=torch.int, device=input_ids.device)
            elif isinstance(num_media_tiles, list):
                num_media_tiles = torch.tensor(num_media_tiles, dtype=torch.int, device=input_ids.device)
            # Preprocess input, labels and loss mask.
            combined_embeddings, final_labels, final_loss_mask = self._preprocess_data(
                media_embeddings,
                language_embeddings,
                input_ids,
                loss_mask,
                labels,
                use_inference_kv_cache,
                media_token_index,
                num_media_tiles,
            )  # [combined_seq_len, b, h_language], [b, combined_seq_len], [b, combined_seq_len]
>>>>>>> fef66fe4

        output = self.language_model(
            input_ids=None,
            position_ids=None,
            attention_mask=attention_mask,
            decoder_input=combined_embeddings,
            labels=final_labels,
            inference_params=inference_params,
            runtime_gather_output=runtime_gather_output,
        )

        if labels is None or loss_mask is None:
            return output

        return output, final_loss_mask.contiguous()

    def set_input_tensor(self, input_tensor) -> None:
        """Set model chunk input tensor."""
        # This is usually handled in schedules.py but some inference code still
        # gives us non-lists or None
        if not isinstance(input_tensor, list):
            input_tensor = [input_tensor]
        assert len(input_tensor) == 1, 'input_tensor should only be length 1 for llava'

        if self.add_encoder and self.add_decoder:
            self.vision_model.set_input_tensor(input_tensor[0])
        elif self.add_encoder:
            self.vision_model.set_input_tensor(input_tensor[0])
        elif self.pre_process:
            self.encoder_hidden_state = input_tensor[0]
        else:
            self.language_model.set_input_tensor(input_tensor[0])


class NevaModel(L.LightningModule, io.IOMixin, io.ConnectorMixin, fn.FNMixin):
    def __init__(
        self,
        config: NevaConfig,
        optim: Optional[OptimizerModule] = None,
        tokenizer: Optional["TokenizerSpec"] = None,
        model_transform: Optional[Callable[[nn.Module], nn.Module]] = None,
    ):
        super().__init__()
        self.config = config
        self.tokenizer = tokenizer
        self.optim = optim or MegatronOptimizerModule(config=OptimizerConfig(lr=1e-4, use_distributed_optimizer=True))
        self.optim.connect(self)  # This will bind the `configure_optimizers` method
        self.model_transform = model_transform
        self._training_loss_reduction = None
        self._validation_loss_reduction = None

    def configure_model(self) -> None:
        if not hasattr(self, "module"):
            self.module = self.config.configure_model(self.tokenizer)

    def forward(
        self,
        input_ids: torch.Tensor,
        position_ids: torch.Tensor,
        loss_mask: Optional[torch.Tensor] = None,
        attention_mask: Optional[torch.Tensor] = None,
        media: Optional[torch.Tensor] = None,
        labels: Optional[torch.Tensor] = None,
        inference_params: InferenceParams = None,
        num_media_tiles: Optional[List[int]] = None,
    ) -> torch.Tensor:
        output_tensor = self.module(
            media=media,
            input_ids=input_ids,
            position_ids=position_ids,
            loss_mask=loss_mask,
            attention_mask=attention_mask,
            labels=labels,
            inference_params=inference_params,
            num_media_tiles=num_media_tiles,
        )

        return output_tensor

    def data_step(self, dataloader_iter) -> Dict[str, torch.Tensor]:
        return self.config.data_step_fn(dataloader_iter)

    def forward_step(self, batch) -> torch.Tensor:
        return self.config.forward_step_fn(self, batch)

    def training_step(self, batch, batch_idx=None) -> torch.Tensor:
        # In mcore the loss-function is part of the forward-pass (when labels are provided)
        return self.forward_step(batch)

    def validation_step(self, batch, batch_idx=None) -> torch.Tensor:
        # In mcore the loss-function is part of the forward-pass (when labels are provided)

        return self.forward_step(batch)

    @property
    def training_loss_reduction(self) -> MaskedTokenLossReductionWithLossMask:
        if not self._training_loss_reduction:
            self._training_loss_reduction = MaskedTokenLossReductionWithLossMask()

        return self._training_loss_reduction

    @property
    def validation_loss_reduction(self) -> MaskedTokenLossReductionWithLossMask:
        if not self._validation_loss_reduction:
            self._validation_loss_reduction = MaskedTokenLossReductionWithLossMask(validation_step=True)

        return self._validation_loss_reduction


__all__ = [
    "NevaModel",
    "NevaConfig",
    "neva_data_step",
    "neva_forward_step",
]<|MERGE_RESOLUTION|>--- conflicted
+++ resolved
@@ -100,18 +100,14 @@
         _batch = batch
 
     required_keys = set()
-<<<<<<< HEAD
     required_keys.update(
         (
             "tokens",
             "attention_mask",
             "media",
+            "num_media_tiles",
         )
     )
-=======
-    required_keys.add("attention_mask")
-    required_keys.add("num_media_tiles")
->>>>>>> fef66fe4
     if parallel_state.is_pipeline_first_stage():
         required_keys.update(("position_ids",))
     if parallel_state.is_pipeline_last_stage():
@@ -296,7 +292,6 @@
     forward_step_fn: Callable = neva_forward_step
     data_step_fn: Callable = neva_data_step
 
-<<<<<<< HEAD
     def __post_init__(self):
         if self.language_transformer_config is not None:
             for attr in MODEL_CONFIG_ATTR:
@@ -320,21 +315,6 @@
             if self.encoder_tensor_model_parallel_size > 0:
                 self.vision_transformer_config.tensor_model_parallel_size = self.encoder_tensor_model_parallel_size
                 self.vision_projection_config.tensor_model_parallel_size = self.encoder_tensor_model_parallel_size
-=======
-    def configure_model(self, tokenizer) -> "MCoreLLaVAModel":
-        language_model = self.language_transformer_config.configure_model(tokenizer=tokenizer)
-        vision_model = self.vision_transformer_config.configure_model()
-        vision_projection = self.vision_projection_config.configure_model()
-
-        if self.language_model_from_pretrained is not None:
-            sharded_state_dict = dict(state_dict=language_model.sharded_state_dict(prefix="module."))
-            path = ckpt_to_weights_subdir(self.language_model_from_pretrained)
-            loaded_state_dict = dist_checkpointing.load(sharded_state_dict=sharded_state_dict, checkpoint_dir=path)
-
-            loaded_state_dict = {k.removeprefix("module."): v for k, v in loaded_state_dict["state_dict"].items()}
-            language_model.load_state_dict(loaded_state_dict)
-            logging.info(f"Restored language model weights from {self.language_model_from_pretrained}")
->>>>>>> fef66fe4
 
         model = MCoreNevaModel(
             config=self,
@@ -398,7 +378,7 @@
                 sharded_state_dict = dict(state_dict=self.language_model.sharded_state_dict(prefix="module."))
                 loaded_state_dict = dist_checkpointing.load(
                     sharded_state_dict=sharded_state_dict,
-                    checkpoint_dir=config.language_model_from_pretrained,
+                    checkpoint_dir=ckpt_to_weights_subdir(config.language_model_from_pretrained),
                     validate_access_integrity=False,
                 )
                 loaded_state_dict = {k.removeprefix("module."): v for k, v in loaded_state_dict["state_dict"].items()}
@@ -552,11 +532,11 @@
                     language_embeddings = language_embeddings[:-padded_seq_len]
             language_embeddings = language_embeddings.transpose(1, 0).contiguous()  # [b, text_seq_len, h_language]
 
-<<<<<<< HEAD
         # Assume 1 tile per image if the number of tiles is not provided.
         if num_media_tiles is None:
             num_media_tiles = torch.ones(media.shape[0], dtype=torch.int, device=input_ids.device)
-
+            elif isinstance(num_media_tiles, list):
+                num_media_tiles = torch.tensor(num_media_tiles, dtype=torch.int, device=input_ids.device)
         # Preprocess input, labels and loss mask.
         combined_embeddings, final_labels, final_loss_mask, final_attention_mask = self._preprocess_data(
             media_embeddings,
@@ -569,29 +549,6 @@
             num_media_tiles,
             attention_mask,
         )  # [combined_seq_len, b, h_language], [b, combined_seq_len], [b, combined_seq_len]
-=======
-        if media is None:
-            combined_embeddings = language_embeddings.transpose(1, 0).contiguous()
-            final_labels = labels
-            final_loss_mask = loss_mask
-        else:
-            # Assume 1 tile per image if the number of tiles is not provided.
-            if num_media_tiles is None:
-                num_media_tiles = torch.ones(media.shape[0], dtype=torch.int, device=input_ids.device)
-            elif isinstance(num_media_tiles, list):
-                num_media_tiles = torch.tensor(num_media_tiles, dtype=torch.int, device=input_ids.device)
-            # Preprocess input, labels and loss mask.
-            combined_embeddings, final_labels, final_loss_mask = self._preprocess_data(
-                media_embeddings,
-                language_embeddings,
-                input_ids,
-                loss_mask,
-                labels,
-                use_inference_kv_cache,
-                media_token_index,
-                num_media_tiles,
-            )  # [combined_seq_len, b, h_language], [b, combined_seq_len], [b, combined_seq_len]
->>>>>>> fef66fe4
 
         output = self.language_model(
             input_ids=None,
