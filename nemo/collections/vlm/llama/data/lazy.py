# Copyright (c) 2024, NVIDIA CORPORATION.  All rights reserved.
#
# Licensed under the Apache License, Version 2.0 (the "License");
# you may not use this file except in compliance with the License.
# You may obtain a copy of the License at
#
#     http://www.apache.org/licenses/LICENSE-2.0
#
# Unless required by applicable law or agreed to in writing, software
# distributed under the License is distributed on an "AS IS" BASIS,
# WITHOUT WARRANTIES OR CONDITIONS OF ANY KIND, either express or implied.
# See the License for the specific language governing permissions and
# limitations under the License.

from typing import TYPE_CHECKING, Optional

import pytorch_lightning as pl
from pytorch_lightning.utilities.types import EVAL_DATALOADERS, TRAIN_DATALOADERS
from torch.utils import data
from torch.utils.data import DataLoader

from nemo.collections.vlm.neva.data.config import DataConfig, ImageDataConfig
from nemo.lightning.pytorch.plugins import MegatronDataSampler

if TYPE_CHECKING:
    pass

import json
import logging
import os
import re
from typing import Any, Dict, List, Sequence

import torch
import torch.nn.functional as F
from torch.utils.data import Dataset, default_collate

from nemo.collections.nlp.modules.common.megatron.utils import get_ltor_masks_and_position_ids
from nemo.collections.vlm.llama.model.utils import create_vision_mask_tensor
from nemo.collections.vlm.neva.data.lazy import IGNORE_INDEX, LazySupervisedDataset


class MLlamaDataset(LazySupervisedDataset):
    """Dataset for supervised fine-tuning."""

    def __init__(
        self,
        data_path,
        data_config,
        tokenizer,
        image_processor,
        sequence_length,
    ):

        if data_path.endswith(".json"):
            super().__init__(data_path, data_config, tokenizer, image_processor, sequence_length)

        elif data_path.endswith(".jsonl"):
            super().__init__(None, data_config, tokenizer, image_processor, sequence_length)
            logging.warning("Loading image inputs from SteerLM Dataset...")
            if data_config.media_type == 'image':
                image_folder = data_config.image_folder
                for line in open(data_path, "r"):
                    record = json.loads(line)

                    # This currently supports only a single image
                    # search for <img src="/absolute/path/to/image" in the conversation
                    #   add it as record['image'], remove src tag from the <img> tag

                    record['image'] = []
                    for turn in record['conversations']:
                        matches = re.finditer(r'<img src=["\']([^"\']+)["\']', turn['value'])
                        for match in matches:
                            image_name = match.group(1).split("/")[-1]
                            image_path = os.path.join(image_folder, image_name)
                            if not os.path.isfile(image_path):
                                logging.warning(f"Image not found: {image_path}")
                                continue
                            record['image'].append(image_name)  # url
                        turn['value'] = re.sub('<img src=["\']([^"\']+)["\']', "<image>", turn['value'])

                    self.list_data_dict.append(record)

        else:
            raise ValueError(f"Formatting of {data_path} is not supported in MLlama.")

    def __getitem__(self, i) -> Dict[str, torch.Tensor]:
        source = self.list_data_dict[i]
        conversations = self._apply_prompt_templates(source, use_plain=self.conv_template == "plain")
        conversations = conversations.replace("<image>", "<|image|>")
        tokens, labels = self._tokenize_and_label(conversations)

        image_dict = self._process_images(source)
        data_dict = dict(
            **image_dict,
            tokens=tokens,
            labels=labels,
        )
        return data_dict

    def _process_images(self, source):
        images = []
        if 'image' in source:
            if not isinstance(source['image'], list):
                source['image'] = [source['image']]
            for image_file in source['image']:
                image = self.image_loader.open_image(image_file)
                if image is None:
                    logging.warning(f"Image {image_file} could not be found!")
                images.append(image)

        if len(images) > 0:
            image_dict = self.image_processor.preprocess(images, return_tensors='pt')
            image_dict = {
                k: v[0] for k, v in image_dict.items() if k in ["pixel_values", "aspect_ratio_ids", "num_tiles"]
            }  # remove batch dim
        else:
            image_dict = dict(
                pixel_values=torch.zeros(
                    1, 4, 3, self.image_processor.size['height'], self.image_processor.size['width']
                ),
                aspect_ratio_ids=torch.tensor([0], dtype=torch.long),
                num_tiles=[0],
            )

        return image_dict

    def collate_fn(self, instances: Sequence[Dict]) -> Dict[str, torch.Tensor]:
        data_config = self.data_config
<<<<<<< HEAD
        max_len = (max(instance['tokens'].shape[0] for instance in instances) - 1) // 64 * 64 + 64
        if max_len > self.sequence_length:
            logging.warning(f"Truncating sequence length {max_len} to {self.seq_length}.")
            max_len = self.sequence_length
        max_num_concurrent_media =  max(instance['pixel_values'].shape[0] for instance in instances)
=======
        max_len = max(instance['tokens'].shape[0] for instance in instances)
        max_len = 512
        max_num_concurrent_media = max(instance['pixel_values'].shape[0] for instance in instances)
>>>>>>> 32fbb1a7
        for instance in instances:
            pad_len = max_len - instance['tokens'].shape[0]
            instance['tokens'] = F.pad(instance['tokens'], (0, pad_len), 'constant', 0)
            instance['labels'] = F.pad(instance['labels'], (0, pad_len), 'constant', IGNORE_INDEX)
            pad_num_images = max_num_concurrent_media - instance['pixel_values'].shape[0]
            instance['pixel_values'] = F.pad(
                instance['pixel_values'], (0, 0, 0, 0, 0, 0, 0, 0, 0, pad_num_images), 'constant', 0
            )
            instance['aspect_ratio_ids'] = F.pad(
                instance['aspect_ratio_ids'], (0, max(pad_num_images - 1, 0)), 'constant', 0
            )
            instance['num_tiles'] = F.pad(
                torch.tensor(instance['num_tiles']), (0, max(pad_num_images - 1, 0)), 'constant', 0
            )

        batch_masks = [create_vision_mask_tensor(instance['tokens'], 128256) for instance in instances]
        batch = default_collate(instances)

        tokenizer = self.tokenizer

        tokens = batch['tokens']
        labels = batch['labels']

        attention_mask, loss_mask, position_ids = get_ltor_masks_and_position_ids(
            data=tokens,
            eod_token=tokenizer.eos_token_id,
            eod_mask_loss=data_config.eod_mask_loss,
            reset_attention_mask=data_config.reset_attention_mask,
            reset_position_ids=data_config.reset_position_ids,
        )

        loss_mask[labels < 0] = 0.0
        batch = {
            'tokens': tokens,
            'labels': labels,
            'batch_images': batch['pixel_values'],
            'batch_masks': batch_masks,
            'num_chunks': batch['num_tiles'],
            'attention_mask': attention_mask,
            "aspect_ratio_ids": batch['aspect_ratio_ids'],
            'loss_mask': loss_mask,
            'position_ids': position_ids,
        }
        return batch


class MLlamaLazyDataModule(pl.LightningDataModule):
    def __init__(
        self,
        paths: str | List[str],
        weights: Optional[List[float]] = None,
        data_config: Optional[DataConfig] = ImageDataConfig,
        seq_length: int = 2048,
        decoder_seq_length: Optional[int] = None,
        tokenizer: Optional = None,
        image_processor: Optional = None,
        micro_batch_size: int = 4,
        global_batch_size: int = 8,
        num_train_samples: int = 10_000,
        num_val_samples: int = 10_000,
        num_test_samples: int = 10_000,
        num_workers: int = 8,
        pin_memory: bool = True,
        persistent_workers: bool = False,
        use_packed_sequence: bool = False,
        seed: int = 1234,
    ) -> None:
        super().__init__()
        if not isinstance(paths, (list, tuple)):
            paths = [paths]
        if weights is not None:
            assert len(weights) == len(paths)
            if len(weights) == 1:
                # weights must be None if there is only one dataset
                weights = None

        self.paths = paths
        self.weights = weights
        self.data_config = data_config
        self.seq_length = seq_length
        self.decoder_seq_length = decoder_seq_length
        self.tokenizer = tokenizer
        self.image_processor = image_processor
        self.num_train_samples = num_train_samples
        self.num_val_samples = num_val_samples
        self.num_test_samples = num_test_samples
        self.num_workers = num_workers
        self.pin_memory = pin_memory
        self.persistent_workers = persistent_workers
        self.seed = seed
        self.use_packed_sequence = use_packed_sequence
        self.init_global_step = 0
        self.tokenizer = tokenizer
        self.image_processor = image_processor

        if tokenizer is None or image_processor is None:
            logging.warning(
                f"Processor and tokenizer are not provided! Fall back to `meta-llama/Llama-3.2-11B-Vision-Instruct`."
            )
            from transformers import AutoProcessor

            processor = AutoProcessor.from_pretrained("meta-llama/Llama-3.2-11B-Vision-Instruct")
            self.tokenizer = tokenizer or processor.tokenizer
            self.image_processor = image_processor or processor.image_processor

        self.data_sampler = MegatronDataSampler(
            seq_len=self.seq_length,
            decoder_seq_len=self.decoder_seq_length,
            micro_batch_size=micro_batch_size,
            global_batch_size=global_batch_size,
            dataloader_type="cyclic",
        )

    def setup(self, stage: str = "") -> None:
        assert len(self.paths) == 1, "not yet support blend dataset in MLlama 2.0!"
        if self.use_packed_sequence:
            pass  # TODO
        else:
            # TODO:
            # rng = torch.Generator().manual_seed(self.seed)
            # train_dataset, val_dataset, test_dataset = random_split(dataset, [train_size, val_size, test_size], generator=rng)
            self._train_ds = MLlamaDataset(self.paths[0], self.data_config, self.tokenizer, self.image_processor, self.seq_length)
            self._validation_ds = MLlamaDataset(self.paths[0], self.data_config, self.tokenizer, self.image_processor, self.seq_length)

    def train_dataloader(self) -> TRAIN_DATALOADERS:
        return self._create_dataloader(self._train_ds)

    def val_dataloader(self) -> EVAL_DATALOADERS:
        return self._create_dataloader(self._validation_ds)

    def test_dataloader(self) -> EVAL_DATALOADERS:
        return self._create_dataloader(self._test_ds)

    def _create_dataloader(self, dataset, **kwargs) -> DataLoader:
        self.init_global_step = self.trainer.global_step
        self.data_sampler.init_global_step = self.init_global_step
        return DataLoader(
            dataset,
            num_workers=self.num_workers,
            pin_memory=self.pin_memory,
            persistent_workers=self.persistent_workers,
            collate_fn=getattr(dataset, 'collate_fn', data.dataloader.default_collate),
            **kwargs,
        )

    def state_dict(self) -> Dict[str, Any]:
        """Called when saving a checkpoint, implement to generate and save datamodule state.

        Returns:
            A dictionary containing datamodule state.

        """
        consumed_samples = self.data_sampler.compute_consumed_samples(self.trainer.global_step - self.init_global_step)
        return {'consumed_samples': consumed_samples}

    def load_state_dict(self, state_dict: Dict[str, Any]) -> None:
        """Called when loading a checkpoint, implement to reload datamodule state given datamodule stat

        Args:
            state_dict: the datamodule state returned by ``state_dict``.

        """
        try:
            from apex.transformer.pipeline_parallel.utils import _GLOBAL_NUM_MICROBATCHES_CALCULATOR
        except ModuleNotFoundError:
            from nemo.lightning.apex_utils import _GLOBAL_NUM_MICROBATCHES_CALCULATOR
        consumed_samples = state_dict['consumed_samples']
        self.data_sampler.init_consumed_samples = consumed_samples
        self.data_sampler.prev_consumed_samples = consumed_samples
        self.if_first_step = 1

        if _GLOBAL_NUM_MICROBATCHES_CALCULATOR is not None:
            num_microbatch_calculator = _GLOBAL_NUM_MICROBATCHES_CALCULATOR  # noqa: SLF001

            num_microbatch_calculator.update(
                consumed_samples=consumed_samples,
                consistency_check=False,
            )<|MERGE_RESOLUTION|>--- conflicted
+++ resolved
@@ -127,17 +127,11 @@
 
     def collate_fn(self, instances: Sequence[Dict]) -> Dict[str, torch.Tensor]:
         data_config = self.data_config
-<<<<<<< HEAD
         max_len = (max(instance['tokens'].shape[0] for instance in instances) - 1) // 64 * 64 + 64
         if max_len > self.sequence_length:
             logging.warning(f"Truncating sequence length {max_len} to {self.seq_length}.")
             max_len = self.sequence_length
-        max_num_concurrent_media =  max(instance['pixel_values'].shape[0] for instance in instances)
-=======
-        max_len = max(instance['tokens'].shape[0] for instance in instances)
-        max_len = 512
         max_num_concurrent_media = max(instance['pixel_values'].shape[0] for instance in instances)
->>>>>>> 32fbb1a7
         for instance in instances:
             pad_len = max_len - instance['tokens'].shape[0]
             instance['tokens'] = F.pad(instance['tokens'], (0, pad_len), 'constant', 0)
