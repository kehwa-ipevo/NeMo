# Copyright (c) 2024, NVIDIA CORPORATION.  All rights reserved.
#
# Licensed under the Apache License, Version 2.0 (the "License");
# you may not use this file except in compliance with the License.
# You may obtain a copy of the License at
#
#     http://www.apache.org/licenses/LICENSE-2.0
#
# Unless required by applicable law or agreed to in writing, software
# distributed under the License is distributed on an "AS IS" BASIS,
# WITHOUT WARRANTIES OR CONDITIONS OF ANY KIND, either express or implied.
# See the License for the specific language governing permissions and
# limitations under the License.

import warnings
from dataclasses import dataclass
<<<<<<< HEAD
from functools import partial, singledispatch
from typing import Any, Optional
=======
from functools import partial
from typing import Any, Optional, TypeVar, Union
>>>>>>> a3825d54

import numpy as np
import torch
from lhotse import CutSet
from lhotse.cut import Cut
from lhotse.cut.text import TextExample, TextPairExample
from lhotse.dataset import (
    CutConcatenate,
    DynamicBucketingSampler,
    DynamicCutSampler,
    IterableDatasetWrapper,
    make_worker_init_fn,
)
from lhotse.dataset.sampling.base import SamplingConstraint, TimeConstraint, TokenConstraint
from lhotse.lazy import LazyFlattener
from lhotse.utils import fastcopy
from omegaconf import DictConfig, OmegaConf

from nemo.collections.asr.data.audio_to_text_lhotse import TokenizerWrapper
from nemo.collections.common.data.lhotse.cutset import read_cutset_from_config
from nemo.collections.common.tokenizers import TokenizerSpec
<<<<<<< HEAD
=======
from nemo.utils import logging
>>>>>>> a3825d54


@dataclass
class LhotseDataLoadingConfig:
    """
    Structured config used for OmegaConf schema validation.
    It's also a single source of truth for reading default option values.
    The options not supported anymore but present, e.g., in old configs,
    will be emitted in a DeprecationWarning and ignored.
    """

    # 1. Data inputs.
    #   a. "Classic" NeMo input path fields.
    input_cfg: Any = None  # TODO(pzelasko): typing
    manifest_filepath: Any = None  # str | list[list[str | float]] | None = None
    tarred_audio_filepaths: Any = None  # str | list[list[str]] | None = None
    #   b. Lhotse CutSet manifest / Lhotse Shar tar dir paths.
    cuts_path: str | None = None
    shar_path: Any = None  # str | list[str | tuple[str, float | int]] | None = None

    # 2. Batch size.
    #   a. Existing NeMo options.
    batch_size: int | None = None
    #   b. Lhotse dynamic batch sizes.
    batch_duration: float | None = None
    quadratic_duration: float | None = None
    #   c. Lhotse bucketing.
    use_bucketing: bool = False
    num_buckets: int = 30
    num_cuts_for_bins_estimate: int = 10000
    bucket_duration_bins: list[float] | None = None
    bucket_buffer_size: int = 10000
    #   d. Other Lhotse sampling options.
    shuffle_buffer_size: int | None = 10000
    drop_last: bool = False
    shard_seed: int | str = "trng"
    max_open_streams: int | None = None

    # 2.1 Multimodal sampling override options
    use_multimodal_sampling: bool = False
    token_equivalent_duration: float | None = None
    batch_tokens: int | None = None
    quadratic_factor: float | None = None

    # 3. Supported existing NeMo options.
    shuffle: bool = False
    sample_rate: int = 16000
    min_duration: float | None = -1
    max_duration: float | None = float("inf")
    seed: int | str = "randomized"  # int | "randomized" | "trng"; the latter two are lazily resolved by Lhotse in dloading worker processes
    num_workers: int = 0
    pin_memory: bool = False

    # 4. Optional Lhotse data augmentation.
    #   a. On-the-fly noise/audio mixing.
    noise_path: str | None = None
    noise_snr: tuple[float, float] = (10.0, 20.0)
    noise_mix_prob: float = 0.5
    #   b. On-the-fly 3-way speed perturbation.
    perturb_speed: bool = False
    #   c. Cut concatenation (glue together multiple utterances into a single one)
    concatenate_samples: bool = False
    concatenate_gap_seconds: float = 0.1
    concatenate_duration_factor: float = 1.0
    concatenate_merge_supervisions: bool = True
    db_norm: Optional[float] = -25.0  # from CodeSwitchingDataset
    #   d. On-the-fly cut truncation or window slicing
    #       I) truncate: select one chunk of a fixed duration for each cut
    truncate_duration: Optional[float] = None  # set this to enable
    truncate_offset_type: str = "random"  # "random" | "start" (fixed) | "end" (fixed, counted back)
    #       II) cut_into_windows: convert each cut to smaller cut using a sliding window (define hop for overlapping windows)
    cut_into_windows_duration: Optional[float] = None  # set this to enable
    cut_into_windows_hop: Optional[float] = None
    #       III) common options
    keep_excessive_supervisions: bool = True  # when a cut is truncated in the middle of a supervision, should we keep them.

    # 5. Other Lhotse options.
    text_field: str = "text"  # key to read the transcript from
    lang_field: str = "lang"  # key to read the language tag from
    # Enables iteration of NeMo non-tarred manifests that don't have a "sampling_rate" key without performing any I/O.
    # Note that this will not allow actual dataloading; it's only for manifest iteration as Lhotse objects.
    missing_sampling_rate_ok: bool = False


def get_lhotse_dataloader_from_config(
    config: DictConfig,
    global_rank: int,
    world_size: int,
    dataset: torch.utils.data.Dataset,
    tokenizer: TokenizerSpec | TokenizerWrapper = None,
) -> torch.utils.data.DataLoader:
    """
    Set up a Lhotse training dataloder.

    Expects a typical NeMo dataset configuration format, with additional fields: "use_lhotse=True".
    Some fields in the original NeMo configuration may be ignored.

    The ``dataset`` parameter should be an instance of a Lhotse-compatible PyTorch Dataset class.
    It only needs to define the following method ``__getitem__(self, cuts: CutSet) -> Dict[str, torch.Tensor]``.
    This dataset is not expected to hold a reference to any actual data; it may be interpreted as a function
    mapping a Lhotse CutSet into a mini-batch of tensors.

    For an example, see: :class:`nemo.collections.asr.data.audio_to_text_lhotse.LhotseSpeechToTextBpeDataset`,
    which is constructed from just a tokenizer and essentially loads and collates audio and tokenizes the transcript.

    The ``tokenizer`` is used when text-only datasets are included in dataloading.
    In these cases we will tokenize ``TextExample``s before sampling mini-batches so that
    we can account for their number of tokens.
    Note: this behaviour might eventually be extended to audio datasets too.

    Note that ``tokenizer`` can be any tokenizer type (e.g. both SentencePiece and Aggregate tokenizers work).
    """
    logging.info("We will be using a Lhotse DataLoader.")

    config = make_structured_with_schema_warnings(config)

    # 1. Load a manifest as a Lhotse CutSet.
    cuts, is_tarred = read_cutset_from_config(config)

    # Resample as a safeguard; it's a no-op when SR is already OK
    cuts = cuts.resample(config.sample_rate)

    # Expands cuts if multiple translations are provided.
    cuts = CutSet(LazyFlattener(cuts.map(_flatten_alt_text, apply_fn=None)))

    if config.use_multimodal_sampling:
        assert (
            tokenizer is not None
        ), "You must pass a tokenizer to `get_lhotse_dataloader_from_config` in order to read text-only datasets (enabled via use_multimodal_dataloading)"
        if not isinstance(tokenizer, TokenizerWrapper):
            tokenizer = TokenizerWrapper(tokenizer)
        # Note this code can also pre-tokenize the text in cuts, but for now we disable it with apply_fn.
        cuts = cuts.map(partial(tokenize, tokenizer=tokenizer), apply_fn=is_text)

    # 2. Optional augmentations.
    # 2.a. Noise mixing.
    if config.noise_path is not None:
        noise = CutSet.from_file(config.noise_path)
        cuts = cuts.mix(
            cuts=noise, snr=config.noise_snr, mix_prob=config.noise_mix_prob, seed="trng", random_mix_offset=True
        )

    # 2.b. On-the-fly speed perturbation.
    #    mux here ensures it's uniformly distributed throughout sampling,
    #    and applying it here (before sampler/dataset) ensures optimal
    #    bucket allocation.
    if config.perturb_speed:
        cuts = CutSet.mux(cuts, cuts.perturb_speed(0.9), cuts.perturb_speed(1.1),)

<<<<<<< HEAD
=======
    # 2.d: truncation/slicing
    if config.truncate_duration is not None:
        cuts = cuts.truncate(
            max_duration=config.truncate_duration,
            offset_type=config.truncate_offset_type,
            keep_excessive_supervisions=config.keep_excessive_supervisions,
        )
    if config.cut_into_windows_duration is not None:
        cuts = cuts.cut_into_windows(
            duration=config.cut_into_windows_duration,
            hop=config.cut_into_windows_hop,
            keep_excessive_supervisions=config.keep_excessive_supervisions,
        )

    # Duration filtering, same as native NeMo dataloaders.
    # We can filter after the augmentations because they are applied only when calling load_audio().
    cuts = cuts.filter(DurationFilter(config.min_duration, config.max_duration))

>>>>>>> a3825d54
    if config.use_multimodal_sampling:
        constraint = MultimodalSamplingConstraint(
            token_equivalent_duration=config.token_equivalent_duration,
            batch_size=config.batch_size,
            batch_tokens=config.batch_tokens,
            quadratic_factor=config.quadratic_factor,
        )
    else:
        constraint = TimeConstraint(
            max_cuts=config.batch_size,
            max_duration=config.batch_duration,
            quadratic_duration=config.quadratic_duration,
        )

    # 3. The sampler.
    if config.use_bucketing:
        # Bucketing. Some differences from NeMo's native bucketing:
        #    - we can tweak the number of buckets and bucket duration bins using the configuration
        #    - batch size is dynamic and configurable via a single param: max_duration (config: batch_duration)
        #    - quadratic_duration introduces a penalty to balance batch sizes for quadratic time complexity models
        logging.info(
            f"Creating a Lhotse DynamicBucketingSampler "
            f"(max_batch_duration={config.batch_duration} max_batch_size={config.batch_size})"
        )
        sampler = DynamicBucketingSampler(
            cuts,
            constraint=constraint,
            shuffle=config.shuffle,
            drop_last=config.drop_last,
            shuffle_buffer_size=config.shuffle_buffer_size,
            seed=config.seed,
            num_buckets=config.num_buckets,
            duration_bins=config.bucket_duration_bins,
            num_cuts_for_bins_estimate=config.num_cuts_for_bins_estimate,
            buffer_size=config.bucket_buffer_size,
            rank=0 if is_tarred else global_rank,
            world_size=1 if is_tarred else world_size,
        )
    else:
        # Non-bucketing sampler, similar to original NeMo dataloading without bucketing,
        # but we also use batch_duration instead of batch_size here.
        # Recommended for dev/test.
        logging.info(
            f"Creating a Lhotse DynamicCutSampler (bucketing is disabled, "
            f"(max_batch_duration={config.batch_duration} max_batch_size={config.batch_size})"
        )
        sampler = DynamicCutSampler(
            cuts,
            constraint=constraint,
            shuffle=config.shuffle,
            drop_last=config.drop_last,
            shuffle_buffer_size=config.shuffle_buffer_size,
            seed=config.seed,
            rank=0 if is_tarred else global_rank,
            world_size=1 if is_tarred else world_size,
        )

    if config.concatenate_samples:
        # Cut concatenation will produce longer samples out of shorter samples
        # by gluing them together from the shortest to longest not to exceed a duration
        # of longest_cut * duration_factor (greedy knapsack algorithm for minimizing padding).
        # Useful e.g. for simulated code-switching in multilingual setups.
        # We follow concatenation by ``merge_supervisions`` which creates a single supervision
        # object with texts joined by a whitespace so that "regular" dataset classes don't
        # have to add a special support for multi-supervision cuts.
        sampler = sampler.map(
            CutConcatenate(gap=config.concatenate_gap_seconds, duration_factor=config.concatenate_duration_factor,)
        )
        if config.db_norm is not None:
            sampler = sampler.map(partial(_normalize_loudness, db_norm=config.db_norm))
        if config.concatenate_merge_supervisions:
            sampler = sampler.map(_merge_supervisions)

    # 4. Creating dataloader.
    if is_tarred:
        # Wrapper here is necessary when using NeMo tarred data or Lhotse Shar data,
        # because then I/O happens upon sampler iteration. Normally, the sampler resides
        # in the training loop process, but when we use iterable dataset, we can move it to
        # the dataloading worker process.
        # We use lhotse's own worker_init_fn which leverages information such as rank, world_size,
        # worker_id, etc. to set a different random seed for each (node, worker) combination.
        # This together with infinite datasets removes the need to split data across nodes/workers.
        dloader_kwargs = dict(
            dataset=IterableDatasetWrapper(dataset=dataset, sampler=sampler),
            worker_init_fn=make_worker_init_fn(rank=global_rank, world_size=world_size),
            persistent_workers=config.num_workers > 0,  # helps Lhotse Shar maintain shuffling state
        )
    else:
        # For non-tarred data, the sampler resides in the training loop process and
        # reads only light-weight JSON objects; it samples mini-batches and passes
        # the meta-data to Dataset, which performs the actual I/O inside its __getitem__ method.
        dloader_kwargs = dict(dataset=dataset, sampler=sampler)
    dloader = torch.utils.data.DataLoader(
        **dloader_kwargs, batch_size=None, num_workers=config.num_workers, pin_memory=config.pin_memory,
    )

    return dloader


def make_structured_with_schema_warnings(config: DictConfig) -> DictConfig:
    """
    Checks the schema and fills missing default option values.
    Warns the user if any of the fields are not supported by the current schema
    but does not raise exceptions.
    """
    default = OmegaConf.structured(LhotseDataLoadingConfig)

    # Remove unsupported keys and warn about them.
    supported_keys = set(OmegaConf.to_container(default).keys())
    received_keys = set(OmegaConf.to_container(config).keys())
    unsupported_keys = received_keys - supported_keys
    if unsupported_keys:
        warnings.warn(
            f"The following configuration keys are no longer supported " f"and ignored: {','.join(unsupported_keys)}",
            category=DeprecationWarning,
        )
    config = OmegaConf.masked_copy(config, list(supported_keys))

    return OmegaConf.merge(default, config)


@dataclass
class MultimodalSamplingConstraint(SamplingConstraint):
    # how many seconds of audio is a text token worth; balances audio to text ratio in a mini-batch
    token_equivalent_duration: float

    # defines maximum batch size (may be lower than that if batch_length is also specified)
    batch_size: int | None = None

    # defines the total number of tokens in a mini-batch
    # setting this enables dynamic batch sizes
    # we will use ``token_equivalent_duration`` to convert audio examples to token sizes
    batch_tokens: int | None = None

    # when specified, this value is inversely proportional to the penalty we assign
    # to longer examples when measuring their length/duration;
    # i.e. large quadratic factor is a small penalty, small quadratic factor is a large penalty
    # tweaking this helps equalize the GPU memory usage for dynamic batch sizes when using bucketing
    quadratic_factor: float | None = None

    _internal = None

    def __post_init__(self):
        self._internal = TokenConstraint(
            max_tokens=self.batch_tokens, max_examples=self.batch_size, quadratic_length=self.quadratic_factor,
        )

    def add(self, example: Any) -> None:
        if isinstance(example, Cut):
            num_tokens = self.measure_length(example)
            example.num_tokens = num_tokens
        self._internal.add(example)

    def exceeded(self) -> bool:
        return self._internal.exceeded()

    def close_to_exceeding(self) -> bool:
        return self._internal.close_to_exceeding()

    def reset(self) -> None:
        self._internal.reset()

    def measure_length(self, example: Any) -> float:
        if isinstance(example, Cut):
            return example.duration / self.token_equivalent_duration
        if isinstance(example, (TextExample, TextPairExample)):
            return example.num_tokens
        raise RuntimeError(f"Unsupported example type: {type(example)}")


<<<<<<< HEAD
# The functions below are overloads for different types of examples.
# This is required for multi-modal dataloading since we will iterate
# over a union type now.


=======
>>>>>>> a3825d54
def is_text(example) -> bool:
    return isinstance(example, (TextExample, TextPairExample))


<<<<<<< HEAD
@singledispatch
def tokenize(example, tokenizer):
    raise RuntimeError(f"Unsupported type of example: {type(example)}")


@tokenize.register
def _(example: Cut, tokenizer) -> Cut:
    for s in example.supervisions:
        s.tokens = np.asarray(tokenizer(s.text, s.language))
    return example


@tokenize.register
def _(example: TextExample, tokenizer) -> TextExample:
    example.tokens = np.asarray(tokenizer(example.text, example.language))
    return example


@tokenize.register
def _(example: TextPairExample, tokenizer) -> TextPairExample:
    example.source.tokens = np.asarray(tokenizer(example.source.text, example.source.language))
    example.target.tokens = np.asarray(tokenizer(example.source.text, example.target.language))
=======
Example = TypeVar("Example", bound=Union[Cut, TextExample, TextPairExample])


def tokenize(example: Example, tokenizer) -> Example:
    if isinstance(example, Cut):
        for s in example.supervisions:
            s.tokens = np.asarray(tokenizer(s.text, s.language))
    elif isinstance(example, TextExample):
        example.tokens = np.asarray(tokenizer(example.text, example.language))
    elif isinstance(example, TextPairExample):
        example.source.tokens = np.asarray(tokenizer(example.source.text, example.source.language))
        example.target.tokens = np.asarray(tokenizer(example.source.text, example.target.language))
    else:
        raise RuntimeError(f"Unsupported type of example: {type(example)}")
>>>>>>> a3825d54
    return example


# The helper callables below exist to avoid passing lambdas into lhotse CutSet map/filter methods.
# Lambdas are not serializable across processes by pickle.
# Note: lhotse offers LHOTSE_DILL_ENABLED=1 and ``lhotse.lazy.set_dill_enabled(True)``
# to support pickling lambdas if its ever truly necessary.


class DurationFilter:
    """Callable, returns ``True`` if a cut's duration is in range [d_min, d_max] and ``False`` otherwise."""

    def __init__(self, d_min: float, d_max: float) -> None:
        self.d_min = d_min
        self.d_max = d_max

    def __call__(self, example) -> bool:
        if isinstance(example, Cut):
            return self.d_min <= example.duration <= self.d_max
        else:
            return True  # does not apply to text etc.


def _normalize_loudness(cuts: CutSet, db_norm: float) -> CutSet:
    return cuts.normalize_loudness(target=db_norm, mix_first=False)


def _merge_supervisions(cuts: CutSet) -> CutSet:
    return cuts.merge_supervisions()


def _flatten_alt_text(cut) -> list:
    ans = [cut]
    if not isinstance(cut, Cut) or cut.custom is None or cut.custom.get("alt_text") is None:
        return ans
    cut = cut.move_to_memory(audio_format="wav")  # performs I/O once and holds audio in memory from now on
    # Popping to ease eyesight on debug.
    paired_text = cut.custom.pop("alt_text")
    for data in paired_text.values():
        # Copy to avoid lazy dataloading issues
        data = data.copy()
        text_instance = cut.map_supervisions(lambda s: fastcopy(s, text=data["text"], language=data["lang"]))
        text_instance.custom = {"text": data.pop("text"), "lang": data.pop("lang"), **data}
        ans.append(text_instance)
    return ans<|MERGE_RESOLUTION|>--- conflicted
+++ resolved
@@ -14,13 +14,8 @@
 
 import warnings
 from dataclasses import dataclass
-<<<<<<< HEAD
-from functools import partial, singledispatch
-from typing import Any, Optional
-=======
 from functools import partial
 from typing import Any, Optional, TypeVar, Union
->>>>>>> a3825d54
 
 import numpy as np
 import torch
@@ -42,10 +37,7 @@
 from nemo.collections.asr.data.audio_to_text_lhotse import TokenizerWrapper
 from nemo.collections.common.data.lhotse.cutset import read_cutset_from_config
 from nemo.collections.common.tokenizers import TokenizerSpec
-<<<<<<< HEAD
-=======
 from nemo.utils import logging
->>>>>>> a3825d54
 
 
 @dataclass
@@ -195,8 +187,6 @@
     if config.perturb_speed:
         cuts = CutSet.mux(cuts, cuts.perturb_speed(0.9), cuts.perturb_speed(1.1),)
 
-<<<<<<< HEAD
-=======
     # 2.d: truncation/slicing
     if config.truncate_duration is not None:
         cuts = cuts.truncate(
@@ -215,7 +205,6 @@
     # We can filter after the augmentations because they are applied only when calling load_audio().
     cuts = cuts.filter(DurationFilter(config.min_duration, config.max_duration))
 
->>>>>>> a3825d54
     if config.use_multimodal_sampling:
         constraint = MultimodalSamplingConstraint(
             token_equivalent_duration=config.token_equivalent_duration,
@@ -386,42 +375,10 @@
         raise RuntimeError(f"Unsupported example type: {type(example)}")
 
 
-<<<<<<< HEAD
-# The functions below are overloads for different types of examples.
-# This is required for multi-modal dataloading since we will iterate
-# over a union type now.
-
-
-=======
->>>>>>> a3825d54
 def is_text(example) -> bool:
     return isinstance(example, (TextExample, TextPairExample))
 
 
-<<<<<<< HEAD
-@singledispatch
-def tokenize(example, tokenizer):
-    raise RuntimeError(f"Unsupported type of example: {type(example)}")
-
-
-@tokenize.register
-def _(example: Cut, tokenizer) -> Cut:
-    for s in example.supervisions:
-        s.tokens = np.asarray(tokenizer(s.text, s.language))
-    return example
-
-
-@tokenize.register
-def _(example: TextExample, tokenizer) -> TextExample:
-    example.tokens = np.asarray(tokenizer(example.text, example.language))
-    return example
-
-
-@tokenize.register
-def _(example: TextPairExample, tokenizer) -> TextPairExample:
-    example.source.tokens = np.asarray(tokenizer(example.source.text, example.source.language))
-    example.target.tokens = np.asarray(tokenizer(example.source.text, example.target.language))
-=======
 Example = TypeVar("Example", bound=Union[Cut, TextExample, TextPairExample])
 
 
@@ -436,7 +393,6 @@
         example.target.tokens = np.asarray(tokenizer(example.source.text, example.target.language))
     else:
         raise RuntimeError(f"Unsupported type of example: {type(example)}")
->>>>>>> a3825d54
     return example
 
 
