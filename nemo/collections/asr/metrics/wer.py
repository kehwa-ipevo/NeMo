# Copyright (c) 2020, NVIDIA CORPORATION.  All rights reserved.
#
# Licensed under the Apache License, Version 2.0 (the "License");
# you may not use this file except in compliance with the License.
# You may obtain a copy of the License at
#
#     http://www.apache.org/licenses/LICENSE-2.0
#
# Unless required by applicable law or agreed to in writing, software
# distributed under the License is distributed on an "AS IS" BASIS,
# WITHOUT WARRANTIES OR CONDITIONS OF ANY KIND, either express or implied.
# See the License for the specific language governing permissions and
# limitations under the License.

<<<<<<< HEAD
import re
from abc import abstractmethod
from dataclasses import dataclass, field, is_dataclass
from typing import Callable, Dict, List, Optional, Tuple, Union
=======
from typing import List, Tuple, Union
>>>>>>> 1fede572

import editdistance
import jiwer
import torch
from torchmetrics import Metric

from nemo.collections.asr.parts.submodules.ctc_decoding import AbstractCTCDecoding
from nemo.collections.asr.parts.submodules.rnnt_decoding import AbstractRNNTDecoding
from nemo.utils import logging

__all__ = ['word_error_rate', 'word_error_rate_detail', 'WER']


def move_dimension_to_the_front(tensor, dim_index):
    all_dims = list(range(tensor.ndim))
    return tensor.permute(*([dim_index] + all_dims[:dim_index] + all_dims[dim_index + 1 :]))


def word_error_rate(hypotheses: List[str], references: List[str], use_cer=False) -> float:
    """
    Computes Average Word Error rate between two texts represented as
    corresponding lists of string.

    Hypotheses and references must have same length.

    Args:
        hypotheses (list): list of hypotheses
        references(list) : list of references
        use_cer (bool): set True to enable cer

    Returns:
        wer (float): average word error rate
    """
    scores = 0
    words = 0
    if len(hypotheses) != len(references):
        raise ValueError(
            "In word error rate calculation, hypotheses and reference"
            " lists must have the same number of elements. But I got:"
            "{0} and {1} correspondingly".format(len(hypotheses), len(references))
        )
    for h, r in zip(hypotheses, references):
        if use_cer:
            h_list = list(h)
            r_list = list(r)
        else:
            h_list = h.split()
            r_list = r.split()
        words += len(r_list)
        # May deprecate using editdistance in future release for here and rest of codebase
        # once we confirm jiwer is reliable.
        scores += editdistance.eval(h_list, r_list)
    if words != 0:
        wer = 1.0 * scores / words
    else:
        wer = float('inf')
    return wer


def word_error_rate_detail(
    hypotheses: List[str], references: List[str], use_cer=False
) -> Tuple[float, int, float, float, float]:
    """
    Computes Average Word Error Rate with details (insertion rate, deletion rate, substitution rate)
    between two texts represented as corresponding lists of string.

    Hypotheses and references must have same length.

    Args:
        hypotheses (list): list of hypotheses
        references(list) : list of references
        use_cer (bool): set True to enable cer

    Returns:
        wer (float): average word error rate
        words (int):  Total number of words/charactors of given reference texts
        ins_rate (float): average insertion error rate
        del_rate (float): average deletion error rate
        sub_rate (float): average substitution error rate
    """
    scores = 0
    words = 0
    ops_count = {'substitutions': 0, 'insertions': 0, 'deletions': 0}

    if len(hypotheses) != len(references):
        raise ValueError(
            "In word error rate calculation, hypotheses and reference"
            " lists must have the same number of elements. But I got:"
            "{0} and {1} correspondingly".format(len(hypotheses), len(references))
        )

    for h, r in zip(hypotheses, references):
        if use_cer:
            h_list = list(h)
            r_list = list(r)
        else:
            h_list = h.split()
            r_list = r.split()

        # To get rid of the issue that jiwer does not allow empty string
        if len(r_list) == 0:
            if len(h_list) != 0:
                errors = len(h_list)
                ops_count['insertions'] += errors
            else:
                errors = 0
        else:
            if use_cer:
                measures = jiwer.cer(r, h, return_dict=True)
            else:
                measures = jiwer.compute_measures(r, h)

            errors = measures['insertions'] + measures['deletions'] + measures['substitutions']
            ops_count['insertions'] += measures['insertions']
            ops_count['deletions'] += measures['deletions']
            ops_count['substitutions'] += measures['substitutions']

        scores += errors
        words += len(r_list)

    if words != 0:
        wer = 1.0 * scores / words
        ins_rate = 1.0 * ops_count['insertions'] / words
        del_rate = 1.0 * ops_count['deletions'] / words
        sub_rate = 1.0 * ops_count['substitutions'] / words
    else:
        wer, ins_rate, del_rate, sub_rate = float('inf'), float('inf'), float('inf'), float('inf')

    return wer, words, ins_rate, del_rate, sub_rate


def word_error_rate_per_utt(hypotheses: List[str], references: List[str], use_cer=False) -> Tuple[List[float], float]:
<<<<<<< HEAD
    """
    Computes Word Error Rate per utterance and the average WER
    between two texts represented as corresponding lists of string. 
    
    Hypotheses and references must have same length.

    Args:
        hypotheses (list): list of hypotheses
        references(list) : list of references
        use_cer (bool): set True to enable cer

    Returns:
        wer_per_utt (List[float]): word error rate per utterance
        avg_wer (float): average word error rate
    """
    scores = 0
    words = 0
    wer_per_utt = []

    if len(hypotheses) != len(references):
        raise ValueError(
            "In word error rate calculation, hypotheses and reference"
            " lists must have the same number of elements. But I got:"
            "{0} and {1} correspondingly".format(len(hypotheses), len(references))
        )

    for h, r in zip(hypotheses, references):
        if use_cer:
            h_list = list(h)
            r_list = list(r)
        else:
            h_list = h.split()
            r_list = r.split()

        # To get rid of the issue that jiwer does not allow empty string
        if len(r_list) == 0:
            if len(h_list) != 0:
                errors = len(h_list)
                wer_per_utt.append(float('inf'))
        else:
            if use_cer:
                measures = jiwer.cer(r, h, return_dict=True)
                er = measures['cer']
            else:
                measures = jiwer.compute_measures(r, h)
                er = measures['wer']

            errors = measures['insertions'] + measures['deletions'] + measures['substitutions']
            wer_per_utt.append(er)

        scores += errors
        words += len(r_list)

    if words != 0:
        avg_wer = 1.0 * scores / words
    else:
        avg_wer = float('inf')

    return wer_per_utt, avg_wer


def move_dimension_to_the_front(tensor, dim_index):
    all_dims = list(range(tensor.ndim))
    return tensor.permute(*([dim_index] + all_dims[:dim_index] + all_dims[dim_index + 1 :]))


class AbstractCTCDecoding(ConfidenceMixin):
=======
>>>>>>> 1fede572
    """
    Computes Word Error Rate per utterance and the average WER
    between two texts represented as corresponding lists of string. 
    
    Hypotheses and references must have same length.

    Args:
<<<<<<< HEAD
        decoding_cfg: A dict-like object which contains the following key-value pairs.
            strategy: str value which represents the type of decoding that can occur.
                Possible values are :
                -   greedy (for greedy decoding).
                -   beam (for DeepSpeed KenLM based decoding).

            compute_timestamps: A bool flag, which determines whether to compute the character/subword, or
                word based timestamp mapping the output log-probabilities to discrite intervals of timestamps.
                The timestamps will be available in the returned Hypothesis.timestep as a dictionary.

            ctc_timestamp_type: A str value, which represents the types of timestamps that should be calculated.
                Can take the following values - "char" for character/subword time stamps, "word" for word level
                time stamps and "all" (default), for both character level and word level time stamps.

            word_seperator: Str token representing the seperator between words.

            preserve_alignments: Bool flag which preserves the history of logprobs generated during
                decoding (sample / batched). When set to true, the Hypothesis will contain
                the non-null value for `logprobs` in it. Here, `logprobs` is a torch.Tensors.

            confidence_cfg: A dict-like object which contains the following key-value pairs related to confidence
                scores. In order to obtain hypotheses with confidence scores, please utilize
                `ctc_decoder_predictions_tensor` function with the `preserve_frame_confidence` flag set to True.

                preserve_frame_confidence: Bool flag which preserves the history of per-frame confidence scores
                    generated during decoding. When set to true, the Hypothesis will contain
                    the non-null value for `frame_confidence` in it. Here, `frame_confidence` is a List of floats.
                preserve_token_confidence: Bool flag which preserves the history of per-token confidence scores
                    generated during greedy decoding (sample / batched). When set to true, the Hypothesis will contain
                    the non-null value for `token_confidence` in it. Here, `token_confidence` is a List of floats.

                    The length of the list corresponds to the number of recognized tokens.
                preserve_word_confidence: Bool flag which preserves the history of per-word confidence scores
                    generated during greedy decoding (sample / batched). When set to true, the Hypothesis will contain
                    the non-null value for `word_confidence` in it. Here, `word_confidence` is a List of floats.

                    The length of the list corresponds to the number of recognized words.
                exclude_blank: Bool flag indicating that blank token confidence scores are to be excluded
                    from the `token_confidence`.
                aggregation: Which aggregation type to use for collapsing per-token confidence into per-word confidence.
                    Valid options are `mean`, `min`, `max`, `prod`.
                method_cfg: A dict-like object which contains the method name and settings to compute per-frame
                    confidence scores.

                    name: The method name (str).
                        Supported values:
                            - 'max_prob' for using the maximum token probability as a confidence.
                            - 'entropy' for using a normalized entropy of a log-likelihood vector.

                    entropy_type: Which type of entropy to use (str).
                        Used if confidence_method_cfg.name is set to `entropy`.
                        Supported values:
                            - 'gibbs' for the (standard) Gibbs entropy. If the alpha (α) is provided,
                                the formula is the following: H_α = -sum_i((p^α_i)*log(p^α_i)).
                                Note that for this entropy, the alpha should comply the following inequality:
                                (log(V)+2-sqrt(log^2(V)+4))/(2*log(V)) <= α <= (1+log(V-1))/log(V-1)
                                where V is the model vocabulary size.
                            - 'tsallis' for the Tsallis entropy with the Boltzmann constant one.
                                Tsallis entropy formula is the following: H_α = 1/(α-1)*(1-sum_i(p^α_i)),
                                where α is a parameter. When α == 1, it works like the Gibbs entropy.
                                More: https://en.wikipedia.org/wiki/Tsallis_entropy
                            - 'renyi' for the Rényi entropy.
                                Rényi entropy formula is the following: H_α = 1/(1-α)*log_2(sum_i(p^α_i)),
                                where α is a parameter. When α == 1, it works like the Gibbs entropy.
                                More: https://en.wikipedia.org/wiki/R%C3%A9nyi_entropy

                    alpha: Power scale for logsoftmax (α for entropies). Here we restrict it to be > 0.
                        When the alpha equals one, scaling is not applied to 'max_prob',
                        and any entropy type behaves like the Shannon entropy: H = -sum_i(p_i*log(p_i))

                    entropy_norm: A mapping of the entropy value to the interval [0,1].
                        Supported values:
                            - 'lin' for using the linear mapping.
                            - 'exp' for using exponential mapping with linear shift.

            batch_dim_index: Index of the batch dimension of ``targets`` and ``predictions`` parameters of
                ``ctc_decoder_predictions_tensor`` methods. Can be either 0 or 1.

            The config may further contain the following sub-dictionaries:
            "greedy":
                preserve_alignments: Same as above, overrides above value.
                compute_timestamps: Same as above, overrides above value.
                preserve_frame_confidence: Same as above, overrides above value.
                confidence_method_cfg: Same as above, overrides confidence_cfg.method_cfg.

            "beam":
                beam_size: int, defining the beam size for beam search. Must be >= 1.
                    If beam_size == 1, will perform cached greedy search. This might be slightly different
                    results compared to the greedy search above.

                return_best_hypothesis: optional bool, whether to return just the best hypothesis or all of the
                    hypotheses after beam search has concluded. This flag is set by default.

                beam_alpha: float, the strength of the Language model on the final score of a token.
                    final_score = acoustic_score + beam_alpha * lm_score + beam_beta * seq_length.

                beam_beta: float, the strength of the sequence length penalty on the final score of a token.
                    final_score = acoustic_score + beam_alpha * lm_score + beam_beta * seq_length.
=======
        hypotheses (list): list of hypotheses
        references(list) : list of references
        use_cer (bool): set True to enable cer
>>>>>>> 1fede572

    Returns:
        wer_per_utt (List[float]): word error rate per utterance
        avg_wer (float): average word error rate
    """
    scores = 0
    words = 0
    wer_per_utt = []

<<<<<<< HEAD
    def __init__(self, decoding_cfg, blank_id: int):
        super().__init__()

        # Convert dataclas to config
        if is_dataclass(decoding_cfg):
            decoding_cfg = OmegaConf.structured(decoding_cfg)

        if not isinstance(decoding_cfg, DictConfig):
            decoding_cfg = OmegaConf.create(decoding_cfg)

        OmegaConf.set_struct(decoding_cfg, False)

        # update minimal config
        minimal_cfg = ['greedy']
        for item in minimal_cfg:
            if item not in decoding_cfg:
                decoding_cfg[item] = OmegaConf.create({})

        self.cfg = decoding_cfg
        self.blank_id = blank_id
        self.preserve_alignments = self.cfg.get('preserve_alignments', None)
        self.compute_timestamps = self.cfg.get('compute_timestamps', None)
        self.batch_dim_index = self.cfg.get('batch_dim_index', 0)
        self.word_seperator = self.cfg.get('word_seperator', ' ')

        possible_strategies = ['greedy', 'beam', 'pyctcdecode', 'flashlight']
        if self.cfg.strategy not in possible_strategies:
            raise ValueError(f"Decoding strategy must be one of {possible_strategies}. Given {self.cfg.strategy}")

        # Update preserve alignments
        if self.preserve_alignments is None:
            if self.cfg.strategy in ['greedy']:
                self.preserve_alignments = self.cfg.greedy.get('preserve_alignments', False)
            else:
                self.preserve_alignments = self.cfg.beam.get('preserve_alignments', False)

        # Update compute timestamps
        if self.compute_timestamps is None:
            if self.cfg.strategy in ['greedy']:
                self.compute_timestamps = self.cfg.greedy.get('compute_timestamps', False)
            elif self.cfg.strategy in ['beam']:
                self.compute_timestamps = self.cfg.beam.get('compute_timestamps', False)

        # initialize confidence-related fields
        self._init_confidence(self.cfg.get('confidence_cfg', None))

        # Confidence estimation is not implemented for strategies other than `greedy`
        if (
            not self.preserve_frame_confidence
            and self.cfg.strategy != 'greedy'
            and self.cfg.beam.get('preserve_frame_confidence', False)
        ):
            raise NotImplementedError(f"Confidence calculation is not supported for strategy `{self.cfg.strategy}`")

        # we need timestamps to extract non-blank per-frame confidence
        if self.compute_timestamps is not None:
            self.compute_timestamps |= self.preserve_frame_confidence

        if self.cfg.strategy == 'greedy':

            self.decoding = ctc_greedy_decoding.GreedyCTCInfer(
                blank_id=self.blank_id,
                preserve_alignments=self.preserve_alignments,
                compute_timestamps=self.compute_timestamps,
                preserve_frame_confidence=self.preserve_frame_confidence,
                confidence_method_cfg=self.confidence_method_cfg,
            )

        elif self.cfg.strategy == 'beam':

            self.decoding = ctc_beam_decoding.BeamCTCInfer(
                blank_id=blank_id,
                beam_size=self.cfg.beam.get('beam_size', 1),
                search_type='default',
                return_best_hypothesis=self.cfg.beam.get('return_best_hypothesis', True),
                preserve_alignments=self.preserve_alignments,
                compute_timestamps=self.compute_timestamps,
                beam_alpha=self.cfg.beam.get('beam_alpha', 1.0),
                beam_beta=self.cfg.beam.get('beam_beta', 0.0),
                kenlm_path=self.cfg.beam.get('kenlm_path', None),
            )

            self.decoding.override_fold_consecutive_value = False

        elif self.cfg.strategy == 'pyctcdecode':

            self.decoding = ctc_beam_decoding.BeamCTCInfer(
                blank_id=blank_id,
                beam_size=self.cfg.beam.get('beam_size', 1),
                search_type='pyctcdecode',
                return_best_hypothesis=self.cfg.beam.get('return_best_hypothesis', True),
                preserve_alignments=self.preserve_alignments,
                compute_timestamps=self.compute_timestamps,
                beam_alpha=self.cfg.beam.get('beam_alpha', 1.0),
                beam_beta=self.cfg.beam.get('beam_beta', 0.0),
                kenlm_path=self.cfg.beam.get('kenlm_path', None),
                pyctcdecode_cfg=self.cfg.beam.get('pyctcdecode_cfg', None),
            )

            self.decoding.override_fold_consecutive_value = False

        elif self.cfg.strategy == 'flashlight':

            self.decoding = ctc_beam_decoding.BeamCTCInfer(
                blank_id=blank_id,
                beam_size=self.cfg.beam.get('beam_size', 1),
                search_type='flashlight',
                return_best_hypothesis=self.cfg.beam.get('return_best_hypothesis', True),
                preserve_alignments=self.preserve_alignments,
                compute_timestamps=self.compute_timestamps,
                beam_alpha=self.cfg.beam.get('beam_alpha', 1.0),
                beam_beta=self.cfg.beam.get('beam_beta', 0.0),
                kenlm_path=self.cfg.beam.get('kenlm_path', None),
                flashlight_cfg=self.cfg.beam.get('flashlight_cfg', None),
            )

            self.decoding.override_fold_consecutive_value = False

        else:
            raise ValueError(
                f"Incorrect decoding strategy supplied. Must be one of {possible_strategies}\n"
                f"but was provided {self.cfg.strategy}"
            )

    def ctc_decoder_predictions_tensor(
        self,
        decoder_outputs: torch.Tensor,
        decoder_lengths: torch.Tensor = None,
        fold_consecutive: bool = True,
        return_hypotheses: bool = False,
    ) -> Tuple[List[str], Optional[List[List[str]]], Optional[Union[Hypothesis, NBestHypotheses]]]:
        """
        Decodes a sequence of labels to words

        Args:
            decoder_outputs: An integer torch.Tensor of shape [Batch, Time, {Vocabulary}] (if ``batch_index_dim == 0``) or [Time, Batch]
                (if ``batch_index_dim == 1``) of integer indices that correspond to the index of some character in the
                label set.
            decoder_lengths: Optional tensor of length `Batch` which contains the integer lengths
                of the sequence in the padded `predictions` tensor.
            fold_consecutive: Bool, determine whether to perform "ctc collapse", folding consecutive tokens
                into a single token.
            return_hypotheses: Bool flag whether to return just the decoding predictions of the model
                or a Hypothesis object that holds information such as the decoded `text`,
                the `alignment` of emited by the CTC Model, and the `length` of the sequence (if available).
                May also contain the log-probabilities of the decoder (if this method is called via
                transcribe())

        Returns:
            Either a list of str which represent the CTC decoded strings per sample,
            or a list of Hypothesis objects containing additional information.
        """

        if isinstance(decoder_outputs, torch.Tensor):
            decoder_outputs = move_dimension_to_the_front(decoder_outputs, self.batch_dim_index)

        if (
            hasattr(self.decoding, 'override_fold_consecutive_value')
            and self.decoding.override_fold_consecutive_value is not None
        ):
            logging.info(
                f"Beam search requires that consecutive ctc tokens are not folded. \n"
                f"Overriding provided value of `fold_consecutive` = {fold_consecutive} to "
                f"{self.decoding.override_fold_consecutive_value}",
                mode=logging_mode.ONCE,
            )
            fold_consecutive = self.decoding.override_fold_consecutive_value

        with torch.inference_mode():
            # Resolve the forward step of the decoding strategy
            hypotheses_list = self.decoding(
                decoder_output=decoder_outputs, decoder_lengths=decoder_lengths
            )  # type: List[List[Hypothesis]]

            # extract the hypotheses
            hypotheses_list = hypotheses_list[0]  # type: List[Hypothesis]

        if isinstance(hypotheses_list[0], NBestHypotheses):
            hypotheses = []
            all_hypotheses = []

            for nbest_hyp in hypotheses_list:  # type: NBestHypotheses
                n_hyps = nbest_hyp.n_best_hypotheses  # Extract all hypotheses for this sample
                decoded_hyps = self.decode_hypothesis(
                    n_hyps, fold_consecutive
                )  # type: List[Union[Hypothesis, NBestHypotheses]]

                # If computing timestamps
                if self.compute_timestamps is True:
                    timestamp_type = self.cfg.get('ctc_timestamp_type', 'all')
                    for hyp_idx in range(len(decoded_hyps)):
                        decoded_hyps[hyp_idx] = self.compute_ctc_timestamps(decoded_hyps[hyp_idx], timestamp_type)

                hypotheses.append(decoded_hyps[0])  # best hypothesis
                all_hypotheses.append(decoded_hyps)

            if return_hypotheses:
                return hypotheses, all_hypotheses

            best_hyp_text = [h.text for h in hypotheses]
            all_hyp_text = [h.text for hh in all_hypotheses for h in hh]
            return best_hyp_text, all_hyp_text

        else:
            hypotheses = self.decode_hypothesis(
                hypotheses_list, fold_consecutive
            )  # type: List[Union[Hypothesis, NBestHypotheses]]

            # If computing timestamps
            if self.compute_timestamps is True:
                # greedy decoding, can get high-level confidence scores
                if return_hypotheses and (self.preserve_word_confidence or self.preserve_token_confidence):
                    hypotheses = self.compute_confidence(hypotheses)
                else:
                    # remove unused token_repetitions from Hypothesis.text
                    for hyp in hypotheses:
                        hyp.text = hyp.text[:2]
                timestamp_type = self.cfg.get('ctc_timestamp_type', 'all')
                for hyp_idx in range(len(hypotheses)):
                    hypotheses[hyp_idx] = self.compute_ctc_timestamps(hypotheses[hyp_idx], timestamp_type)

            if return_hypotheses:
                return hypotheses, None

            best_hyp_text = [h.text for h in hypotheses]
            return best_hyp_text, None

    def decode_hypothesis(
        self, hypotheses_list: List[Hypothesis], fold_consecutive: bool
    ) -> List[Union[Hypothesis, NBestHypotheses]]:
        """
        Decode a list of hypotheses into a list of strings.

        Args:
            hypotheses_list: List of Hypothesis.
            fold_consecutive: Whether to collapse the ctc blank tokens or not.

        Returns:
            A list of strings.
        """
        for ind in range(len(hypotheses_list)):
            # Extract the integer encoded hypothesis
            hyp = hypotheses_list[ind]
            prediction = hyp.y_sequence
            predictions_len = hyp.length if hyp.length > 0 else None

            if fold_consecutive:
                if type(prediction) != list:
                    prediction = prediction.numpy().tolist()

                if predictions_len is not None:
                    prediction = prediction[:predictions_len]

                # CTC decoding procedure
                decoded_prediction = []
                token_lengths = []  # preserve token lengths
                token_repetitions = []  # preserve number of repetitions per token

                previous = self.blank_id
                last_length = 0
                last_repetition = 1

                for pidx, p in enumerate(prediction):
                    if (p != previous or previous == self.blank_id) and p != self.blank_id:
                        decoded_prediction.append(p)

                        token_lengths.append(pidx - last_length)
                        last_length = pidx
                        token_repetitions.append(last_repetition)
                        last_repetition = 1

                    if p == previous and previous != self.blank_id:
                        last_repetition += 1

                    previous = p

                if len(token_repetitions) > 0:
                    token_repetitions = token_repetitions[1:] + [last_repetition]

            else:
                if predictions_len is not None:
                    prediction = prediction[:predictions_len]
                decoded_prediction = prediction[prediction != self.blank_id].tolist()
                token_lengths = [1] * len(decoded_prediction)  # preserve number of repetitions per token
                token_repetitions = [1] * len(decoded_prediction)  # preserve number of repetitions per token

            # De-tokenize the integer tokens; if not computing timestamps
            if self.compute_timestamps is True:
                # keep the original predictions, wrap with the number of repetitions per token
                # this is done so that `ctc_decoder_predictions_tensor()` can process this hypothesis
                # in order to compute exact time stamps.
                hypothesis = (decoded_prediction, token_lengths, token_repetitions)
            else:
                hypothesis = self.decode_tokens_to_str(decoded_prediction)

                # TODO: remove
                # collapse leading spaces before . , ? for PC models
                hypothesis = re.sub(r'(\s+)([\.\,\?])', r'\2', hypothesis)

            # Preserve this wrapped hypothesis or decoded text tokens.
            hypotheses_list[ind].text = hypothesis

        return hypotheses_list

    def compute_confidence(self, hypotheses_list: List[Hypothesis]) -> List[Hypothesis]:
        """
        Computes high-level (per-token and/or per-word) confidence scores for a list of hypotheses.
        Assumes that `frame_confidence` is present in the hypotheses.

        Args:
            hypotheses_list: List of Hypothesis.

        Returns:
            A list of hypotheses with high-level confidence scores.
        """
        for hyp in hypotheses_list:
            if not isinstance(hyp.text, tuple) or len(hyp.text) != 3:
                # the method must have been called in the wrong place
                raise ValueError(
                    """Wrong format of the `text` attribute of a hypothesis.\n
                    Expected: (decoded_prediction, token_repetitions)\n
                    The method invocation is expected between .decode_hypothesis() and .compute_ctc_timestamps()"""
                )
            token_repetitions = hyp.text[2]
            hyp.text = hyp.text[:2]
            token_confidence = []
            if self.exclude_blank_from_confidence:
                non_blank_frame_confidence = hyp.non_blank_frame_confidence
                i = 0
                for tr in token_repetitions:
                    # token repetition can be zero
                    j = i + tr
                    token_confidence.append(self._aggregate_confidence(non_blank_frame_confidence[i:j]))
                    i = j
            else:
                # <blank> tokens are considered to belong to the last non-blank token, if any.
                token_lengths = hyp.text[1]
                if len(token_lengths) > 0:
                    ts = token_lengths[0]
                    for tl in token_lengths[1:] + [len(hyp.frame_confidence)]:
                        token_confidence.append(self._aggregate_confidence(hyp.frame_confidence[ts : ts + tl]))
                        ts += tl
            hyp.token_confidence = token_confidence
        if self.preserve_word_confidence:
            for hyp in hypotheses_list:
                hyp.word_confidence = self._aggregate_token_confidence(hyp)
        return hypotheses_list

    @abstractmethod
    def decode_tokens_to_str(self, tokens: List[int]) -> str:
        """
        Implemented by subclass in order to decoder a token id list into a string.

        Args:
            tokens: List of int representing the token ids.

        Returns:
            A decoded string.
        """
        raise NotImplementedError()

    @abstractmethod
    def decode_ids_to_tokens(self, tokens: List[int]) -> List[str]:
        """
        Implemented by subclass in order to decode a token id list into a token list.
        A token list is the string representation of each token id.

        Args:
            tokens: List of int representing the token ids.

        Returns:
            A list of decoded tokens.
        """
        raise NotImplementedError()

    def compute_ctc_timestamps(self, hypothesis: Hypothesis, timestamp_type: str = "all"):
        """
        Method to compute time stamps at char/subword, and word level given some hypothesis.
        Requires the input hypothesis to contain a `text` field that is the tuple. The tuple contains -
        the ctc collapsed integer ids, and the number of repetitions of each token.

        Args:
            hypothesis: A Hypothesis object, with a wrapped `text` field.
                The `text` field must contain a tuple with two values -
                The ctc collapsed integer ids
                A list of integers that represents the number of repetitions per token.
            timestamp_type: A str value that represents the type of time stamp calculated.
                Can be one of "char", "word" or "all"

        Returns:
            A Hypothesis object with a modified `timestep` value, which is now a dictionary containing
            the time stamp information.
        """
        assert timestamp_type in ['char', 'word', 'all']

        # Unpack the temporary storage, and set the decoded predictions
        decoded_prediction, token_lengths = hypothesis.text
        hypothesis.text = decoded_prediction

        # Retrieve offsets
        char_offsets = word_offsets = None
        char_offsets = self._compute_offsets(hypothesis, token_lengths, self.blank_id)

        # Assert number of offsets and hypothesis tokens are 1:1 match.
        if len(char_offsets) != len(hypothesis.text):
            raise ValueError(
                f"`char_offsets`: {char_offsets} and `processed_tokens`: {hypothesis.text}"
                " have to be of the same length, but are: "
                f"`len(offsets)`: {len(char_offsets)} and `len(processed_tokens)`:"
                f" {len(hypothesis.text)}"
            )

        # Correctly process the token ids to chars/subwords.
        for i, char in enumerate(hypothesis.text):
            char_offsets[i]["char"] = self.decode_tokens_to_str([char])
=======
    if len(hypotheses) != len(references):
        raise ValueError(
            "In word error rate calculation, hypotheses and reference"
            " lists must have the same number of elements. But I got:"
            "{0} and {1} correspondingly".format(len(hypotheses), len(references))
        )
>>>>>>> 1fede572

    for h, r in zip(hypotheses, references):
        if use_cer:
            h_list = list(h)
            r_list = list(r)
        else:
            h_list = h.split()
            r_list = r.split()

        # To get rid of the issue that jiwer does not allow empty string
        if len(r_list) == 0:
            if len(h_list) != 0:
                errors = len(h_list)
                wer_per_utt.append(float('inf'))
        else:
            if use_cer:
                measures = jiwer.cer(r, h, return_dict=True)
                er = measures['cer']
            else:
<<<<<<< HEAD
                # If the token does not contain any sub-word start mark, then the sub-word has not completed yet
                # Append to current sub-word list.
                built_token.append(char)

        # Inject the start offset of the first token to word offsets
        # This is because we always skip the delay the injection of the first sub-word due to the loop
        # condition and check whether built token is ready or not.
        # Therefore without this forced injection, the start_offset appears as off by 1.
        if len(word_offsets) == 0:
            # alaptev: sometimes word_offsets can be empty
            if len(built_token) > 0:
                word_offsets.append(
                    {
                        "word": decode_tokens_to_str(built_token),
                        "start_offset": offsets[0]["start_offset"],
                        "end_offset": offsets[-1]["end_offset"],
                    }
                )
                built_token.clear()
        else:
            word_offsets[0]["start_offset"] = offsets[0]["start_offset"]

            # If there are any remaining tokens left, inject them all into the final word offset.
            # Note: The start offset of this token is the start time of the first token inside build_token.
            # Note: The end offset of this token is the end time of the last token inside build_token
            if len(built_token) > 0:
                word_offsets.append(
                    {
                        "word": decode_tokens_to_str(built_token),
                        "start_offset": offsets[-(len(built_token))]["start_offset"],
                        "end_offset": offsets[-1]["end_offset"],
                    }
                )
            built_token.clear()

        return word_offsets

    @property
    def preserve_alignments(self):
        return self._preserve_alignments

    @preserve_alignments.setter
    def preserve_alignments(self, value):
        self._preserve_alignments = value

        if hasattr(self, 'decoding'):
            self.decoding.preserve_alignments = value

    @property
    def compute_timestamps(self):
        return self._compute_timestamps

    @compute_timestamps.setter
    def compute_timestamps(self, value):
        self._compute_timestamps = value

        if hasattr(self, 'decoding'):
            self.decoding.compute_timestamps = value

    @property
    def preserve_frame_confidence(self):
        return self._preserve_frame_confidence

    @preserve_frame_confidence.setter
    def preserve_frame_confidence(self, value):
        self._preserve_frame_confidence = value

        if hasattr(self, 'decoding'):
            self.decoding.preserve_frame_confidence = value


class CTCDecoding(AbstractCTCDecoding):
    """
    Used for performing CTC auto-regressive / non-auto-regressive decoding of the logprobs for character
    based models.

    Args:
        decoding_cfg: A dict-like object which contains the following key-value pairs.
            strategy: str value which represents the type of decoding that can occur.
                Possible values are :
                -   greedy (for greedy decoding).
                -   beam (for DeepSpeed KenLM based decoding).

            compute_timestamps: A bool flag, which determines whether to compute the character/subword, or
                word based timestamp mapping the output log-probabilities to discrite intervals of timestamps.
                The timestamps will be available in the returned Hypothesis.timestep as a dictionary.

            ctc_timestamp_type: A str value, which represents the types of timestamps that should be calculated.
                Can take the following values - "char" for character/subword time stamps, "word" for word level
                time stamps and "all" (default), for both character level and word level time stamps.

            word_seperator: Str token representing the seperator between words.

            preserve_alignments: Bool flag which preserves the history of logprobs generated during
                decoding (sample / batched). When set to true, the Hypothesis will contain
                the non-null value for `logprobs` in it. Here, `logprobs` is a torch.Tensors.

            confidence_cfg: A dict-like object which contains the following key-value pairs related to confidence
                scores. In order to obtain hypotheses with confidence scores, please utilize
                `ctc_decoder_predictions_tensor` function with the `preserve_frame_confidence` flag set to True.

                preserve_frame_confidence: Bool flag which preserves the history of per-frame confidence scores
                    generated during decoding. When set to true, the Hypothesis will contain
                    the non-null value for `frame_confidence` in it. Here, `frame_confidence` is a List of floats.
                preserve_token_confidence: Bool flag which preserves the history of per-token confidence scores
                    generated during greedy decoding (sample / batched). When set to true, the Hypothesis will contain
                    the non-null value for `token_confidence` in it. Here, `token_confidence` is a List of floats.

                    The length of the list corresponds to the number of recognized tokens.
                preserve_word_confidence: Bool flag which preserves the history of per-word confidence scores
                    generated during greedy decoding (sample / batched). When set to true, the Hypothesis will contain
                    the non-null value for `word_confidence` in it. Here, `word_confidence` is a List of floats.

                    The length of the list corresponds to the number of recognized words.
                exclude_blank: Bool flag indicating that blank token confidence scores are to be excluded
                    from the `token_confidence`.
                aggregation: Which aggregation type to use for collapsing per-token confidence into per-word confidence.
                    Valid options are `mean`, `min`, `max`, `prod`.
                method_cfg: A dict-like object which contains the method name and settings to compute per-frame
                    confidence scores.

                    name: The method name (str).
                        Supported values:
                            - 'max_prob' for using the maximum token probability as a confidence.
                            - 'entropy' for using a normalized entropy of a log-likelihood vector.

                    entropy_type: Which type of entropy to use (str).
                        Used if confidence_method_cfg.name is set to `entropy`.
                        Supported values:
                            - 'gibbs' for the (standard) Gibbs entropy. If the alpha (α) is provided,
                                the formula is the following: H_α = -sum_i((p^α_i)*log(p^α_i)).
                                Note that for this entropy, the alpha should comply the following inequality:
                                (log(V)+2-sqrt(log^2(V)+4))/(2*log(V)) <= α <= (1+log(V-1))/log(V-1)
                                where V is the model vocabulary size.
                            - 'tsallis' for the Tsallis entropy with the Boltzmann constant one.
                                Tsallis entropy formula is the following: H_α = 1/(α-1)*(1-sum_i(p^α_i)),
                                where α is a parameter. When α == 1, it works like the Gibbs entropy.
                                More: https://en.wikipedia.org/wiki/Tsallis_entropy
                            - 'renyi' for the Rényi entropy.
                                Rényi entropy formula is the following: H_α = 1/(1-α)*log_2(sum_i(p^α_i)),
                                where α is a parameter. When α == 1, it works like the Gibbs entropy.
                                More: https://en.wikipedia.org/wiki/R%C3%A9nyi_entropy

                    alpha: Power scale for logsoftmax (α for entropies). Here we restrict it to be > 0.
                        When the alpha equals one, scaling is not applied to 'max_prob',
                        and any entropy type behaves like the Shannon entropy: H = -sum_i(p_i*log(p_i))

                    entropy_norm: A mapping of the entropy value to the interval [0,1].
                        Supported values:
                            - 'lin' for using the linear mapping.
                            - 'exp' for using exponential mapping with linear shift.

            batch_dim_index: Index of the batch dimension of ``targets`` and ``predictions`` parameters of
                ``ctc_decoder_predictions_tensor`` methods. Can be either 0 or 1.

            The config may further contain the following sub-dictionaries:
            "greedy":
                preserve_alignments: Same as above, overrides above value.
                compute_timestamps: Same as above, overrides above value.
                preserve_frame_confidence: Same as above, overrides above value.
                confidence_method_cfg: Same as above, overrides confidence_cfg.method_cfg.

            "beam":
                beam_size: int, defining the beam size for beam search. Must be >= 1.
                    If beam_size == 1, will perform cached greedy search. This might be slightly different
                    results compared to the greedy search above.

                return_best_hypothesis: optional bool, whether to return just the best hypothesis or all of the
                    hypotheses after beam search has concluded. This flag is set by default.

                beam_alpha: float, the strength of the Language model on the final score of a token.
                    final_score = acoustic_score + beam_alpha * lm_score + beam_beta * seq_length.

                beam_beta: float, the strength of the sequence length penalty on the final score of a token.
                    final_score = acoustic_score + beam_alpha * lm_score + beam_beta * seq_length.

                kenlm_path: str, path to a KenLM ARPA or .binary file (depending on the strategy chosen).
                    If the path is invalid (file is not found at path), will raise a deferred error at the moment
                    of calculation of beam search, so that users may update / change the decoding strategy
                    to point to the correct file.

        blank_id: The id of the RNNT blank token.
    """

    def __init__(
        self, decoding_cfg, vocabulary,
    ):
        blank_id = len(vocabulary)
        self.vocabulary = vocabulary
        self.labels_map = dict([(i, vocabulary[i]) for i in range(len(vocabulary))])

        super().__init__(decoding_cfg=decoding_cfg, blank_id=blank_id)

        # Finalize Beam Search Decoding framework
        if isinstance(self.decoding, ctc_beam_decoding.AbstractBeamCTCInfer):
            self.decoding.set_vocabulary(self.vocabulary)
            self.decoding.set_decoding_type('char')

    def _aggregate_token_confidence(self, hypothesis: Hypothesis) -> List[float]:
        """
        Implemented by subclass in order to aggregate token confidence to a word-level confidence.

        Args:
            hypothesis: Hypothesis

        Returns:
            A list of word-level confidence scores.
        """
        return self._aggregate_token_confidence_chars(
            self.decode_tokens_to_str(hypothesis.text[0]).split(), hypothesis.token_confidence
        )

    def decode_tokens_to_str(self, tokens: List[int]) -> str:
        """
        Implemented by subclass in order to decoder a token list into a string.

        Args:
            tokens: List of int representing the token ids.
=======
                measures = jiwer.compute_measures(r, h)
                er = measures['wer']
>>>>>>> 1fede572

            errors = measures['insertions'] + measures['deletions'] + measures['substitutions']
            wer_per_utt.append(er)

        scores += errors
        words += len(r_list)

    if words != 0:
        avg_wer = 1.0 * scores / words
    else:
        avg_wer = float('inf')

    return wer_per_utt, avg_wer


class WER(Metric):
    """
    This metric computes numerator and denominator for Overall Word Error Rate (WER) between prediction and reference
    texts. When doing distributed training/evaluation the result of ``res=WER(predictions, predictions_lengths, targets, target_lengths)``
    calls will be all-reduced between all workers using SUM operations. Here ``res`` contains three numbers
    ``res=[wer, total_levenstein_distance, total_number_of_words]``.

    If used with PytorchLightning LightningModule, include wer_numerator and wer_denominators inside validation_step
    results. Then aggregate (sum) then at the end of validation epoch to correctly compute validation WER.

    Example:
        def validation_step(self, batch, batch_idx):
            ...
<<<<<<< HEAD
            wer_num, wer_denom = self.__wer(predictions, transcript, transcript_len)
=======
            wer_num, wer_denom = self.__wer(predictions, predictions_len, transcript, transcript_len)
>>>>>>> 1fede572
            self.val_outputs = {'val_loss': loss_value, 'val_wer_num': wer_num, 'val_wer_denom': wer_denom}
            return self.val_outputs

        def on_validation_epoch_end(self):
            ...
            wer_num = torch.stack([x['val_wer_num'] for x in self.val_outputs]).sum()
            wer_denom = torch.stack([x['val_wer_denom'] for x in self.val_outputs]).sum()
            tensorboard_logs = {'validation_loss': val_loss_mean, 'validation_avg_wer': wer_num / wer_denom}
            self.val_outputs.clear()  # free memory
            return {'val_loss': val_loss_mean, 'log': tensorboard_logs}

    Args:
        decoding: An instance of CTCDecoding or RNNTDecoding.
        use_cer: Whether to use Character Error Rate instead of Word Error Rate.
        log_prediction: Whether to log a single decoded sample per call.
        batch_dim_index: Index corresponding to batch dimension. (For RNNT.)
        dist_dync_on_step: Whether to perform reduction on forward pass of metric.

    Returns:
        res: a tuple of 3 zero dimensional float32 ``torch.Tensor` objects: a WER score, a sum of Levenstein's
            distances for all prediction - reference pairs, total number of words in all references.
    """

    full_state_update: bool = True

    def __init__(
        self,
        decoding: Union[AbstractCTCDecoding, AbstractRNNTDecoding],
        use_cer=False,
        log_prediction=True,
        fold_consecutive=True,
        batch_dim_index=0,
        dist_sync_on_step=False,
    ):
        super().__init__(dist_sync_on_step=dist_sync_on_step)

        self.decoding = decoding
        self.use_cer = use_cer
        self.log_prediction = log_prediction
        self.fold_consecutive = fold_consecutive
        self.batch_dim_index = batch_dim_index

        self.decode = None
        if isinstance(self.decoding, AbstractRNNTDecoding):
            self.decode = lambda predictions, predictions_lengths: self.decoding.rnnt_decoder_predictions_tensor(
                encoder_output=predictions, encoded_lengths=predictions_lengths
            )
        elif isinstance(self.decoding, AbstractCTCDecoding):
            self.decode = lambda predictions, predictions_lengths: self.decoding.ctc_decoder_predictions_tensor(
                decoder_outputs=predictions,
                decoder_lengths=predictions_lengths,
                fold_consecutive=self.fold_consecutive,
            )
        else:
            raise TypeError(f"WER metric does not support decoding of type {type(self.decoding)}")

        self.add_state("scores", default=torch.tensor(0), dist_reduce_fx='sum', persistent=False)
        self.add_state("words", default=torch.tensor(0), dist_reduce_fx='sum', persistent=False)

    def update(
        self,
        predictions: torch.Tensor,
        predictions_lengths: torch.Tensor,
        targets: torch.Tensor,
        targets_lengths: torch.Tensor,
    ):
        """
        Updates metric state.
        Args:
            predictions: an integer torch.Tensor of shape ``[Batch, Time, {Vocabulary}]`` (if ``batch_dim_index == 0``) or
                ``[Time, Batch]`` (if ``batch_dim_index == 1``)
            prediction_lengths: an integer torch.Tensor of shape ``[Batch]``
            targets: an integer torch.Tensor of shape ``[Batch, Time]`` (if ``batch_dim_index == 0``) or
                ``[Time, Batch]`` (if ``batch_dim_index == 1``)
            target_lengths: an integer torch.Tensor of shape ``[Batch]``
            predictions_lengths: an integer torch.Tensor of shape ``[Batch]``
        """
        words = 0
        scores = 0
        references = []
        with torch.no_grad():
            tgt_lenths_cpu_tensor = targets_lengths.long().cpu()
            targets_cpu_tensor = targets.long().cpu()
            # check batch_dim_index is first dim
            if self.batch_dim_index != 0:
                targets_cpu_tensor = move_dimension_to_the_front(targets_cpu_tensor, self.batch_dim_index)
            # iterate over batch
            for ind in range(targets_cpu_tensor.shape[0]):
                tgt_len = tgt_lenths_cpu_tensor[ind].item()
                target = targets_cpu_tensor[ind][:tgt_len].numpy().tolist()
                reference = self.decoding.decode_tokens_to_str(target)
                references.append(reference)
            hypotheses, _ = self.decode(predictions, predictions_lengths)

        if self.log_prediction:
            logging.info(f"\n")
            logging.info(f"reference:{references[0]}")
            logging.info(f"predicted:{hypotheses[0]}")

        for h, r in zip(hypotheses, references):
            if self.use_cer:
                h_list = list(h)
                r_list = list(r)
            else:
                h_list = h.split()
                r_list = r.split()
            words += len(r_list)
            # Compute Levenstein's distance
            scores += editdistance.eval(h_list, r_list)

        self.scores = torch.tensor(scores, device=self.scores.device, dtype=self.scores.dtype)
        self.words = torch.tensor(words, device=self.words.device, dtype=self.words.dtype)

    def compute(self):
        scores = self.scores.detach().float()
        words = self.words.detach().float()
<<<<<<< HEAD
        return scores / words, scores, words


@dataclass
class CTCDecodingConfig:
    strategy: str = "greedy"

    # preserve decoding alignments
    preserve_alignments: Optional[bool] = None

    # compute ctc time stamps
    compute_timestamps: Optional[bool] = None

    # token representing word seperator
    word_seperator: str = " "

    # type of timestamps to calculate
    ctc_timestamp_type: str = "all"  # can be char, word or all for both

    # batch dimension
    batch_dim_index: int = 0

    # greedy decoding config
    greedy: ctc_greedy_decoding.GreedyCTCInferConfig = field(
        default_factory=lambda: ctc_greedy_decoding.GreedyCTCInferConfig()
    )

    # beam decoding config
    beam: ctc_beam_decoding.BeamCTCInferConfig = field(
        default_factory=lambda: ctc_beam_decoding.BeamCTCInferConfig(beam_size=4)
    )

    # confidence config
    confidence_cfg: ConfidenceConfig = field(default_factory=lambda: ConfidenceConfig())

    # can be used to change temperature for decoding
    temperature: float = 1.0
=======
        return scores / words, scores, words
>>>>>>> 1fede572
<|MERGE_RESOLUTION|>--- conflicted
+++ resolved
@@ -12,14 +12,7 @@
 # See the License for the specific language governing permissions and
 # limitations under the License.
 
-<<<<<<< HEAD
-import re
-from abc import abstractmethod
-from dataclasses import dataclass, field, is_dataclass
-from typing import Callable, Dict, List, Optional, Tuple, Union
-=======
 from typing import List, Tuple, Union
->>>>>>> 1fede572
 
 import editdistance
 import jiwer
@@ -152,7 +145,6 @@
 
 
 def word_error_rate_per_utt(hypotheses: List[str], references: List[str], use_cer=False) -> Tuple[List[float], float]:
-<<<<<<< HEAD
     """
     Computes Word Error Rate per utterance and the average WER
     between two texts represented as corresponding lists of string. 
@@ -214,815 +206,6 @@
     return wer_per_utt, avg_wer
 
 
-def move_dimension_to_the_front(tensor, dim_index):
-    all_dims = list(range(tensor.ndim))
-    return tensor.permute(*([dim_index] + all_dims[:dim_index] + all_dims[dim_index + 1 :]))
-
-
-class AbstractCTCDecoding(ConfidenceMixin):
-=======
->>>>>>> 1fede572
-    """
-    Computes Word Error Rate per utterance and the average WER
-    between two texts represented as corresponding lists of string. 
-    
-    Hypotheses and references must have same length.
-
-    Args:
-<<<<<<< HEAD
-        decoding_cfg: A dict-like object which contains the following key-value pairs.
-            strategy: str value which represents the type of decoding that can occur.
-                Possible values are :
-                -   greedy (for greedy decoding).
-                -   beam (for DeepSpeed KenLM based decoding).
-
-            compute_timestamps: A bool flag, which determines whether to compute the character/subword, or
-                word based timestamp mapping the output log-probabilities to discrite intervals of timestamps.
-                The timestamps will be available in the returned Hypothesis.timestep as a dictionary.
-
-            ctc_timestamp_type: A str value, which represents the types of timestamps that should be calculated.
-                Can take the following values - "char" for character/subword time stamps, "word" for word level
-                time stamps and "all" (default), for both character level and word level time stamps.
-
-            word_seperator: Str token representing the seperator between words.
-
-            preserve_alignments: Bool flag which preserves the history of logprobs generated during
-                decoding (sample / batched). When set to true, the Hypothesis will contain
-                the non-null value for `logprobs` in it. Here, `logprobs` is a torch.Tensors.
-
-            confidence_cfg: A dict-like object which contains the following key-value pairs related to confidence
-                scores. In order to obtain hypotheses with confidence scores, please utilize
-                `ctc_decoder_predictions_tensor` function with the `preserve_frame_confidence` flag set to True.
-
-                preserve_frame_confidence: Bool flag which preserves the history of per-frame confidence scores
-                    generated during decoding. When set to true, the Hypothesis will contain
-                    the non-null value for `frame_confidence` in it. Here, `frame_confidence` is a List of floats.
-                preserve_token_confidence: Bool flag which preserves the history of per-token confidence scores
-                    generated during greedy decoding (sample / batched). When set to true, the Hypothesis will contain
-                    the non-null value for `token_confidence` in it. Here, `token_confidence` is a List of floats.
-
-                    The length of the list corresponds to the number of recognized tokens.
-                preserve_word_confidence: Bool flag which preserves the history of per-word confidence scores
-                    generated during greedy decoding (sample / batched). When set to true, the Hypothesis will contain
-                    the non-null value for `word_confidence` in it. Here, `word_confidence` is a List of floats.
-
-                    The length of the list corresponds to the number of recognized words.
-                exclude_blank: Bool flag indicating that blank token confidence scores are to be excluded
-                    from the `token_confidence`.
-                aggregation: Which aggregation type to use for collapsing per-token confidence into per-word confidence.
-                    Valid options are `mean`, `min`, `max`, `prod`.
-                method_cfg: A dict-like object which contains the method name and settings to compute per-frame
-                    confidence scores.
-
-                    name: The method name (str).
-                        Supported values:
-                            - 'max_prob' for using the maximum token probability as a confidence.
-                            - 'entropy' for using a normalized entropy of a log-likelihood vector.
-
-                    entropy_type: Which type of entropy to use (str).
-                        Used if confidence_method_cfg.name is set to `entropy`.
-                        Supported values:
-                            - 'gibbs' for the (standard) Gibbs entropy. If the alpha (α) is provided,
-                                the formula is the following: H_α = -sum_i((p^α_i)*log(p^α_i)).
-                                Note that for this entropy, the alpha should comply the following inequality:
-                                (log(V)+2-sqrt(log^2(V)+4))/(2*log(V)) <= α <= (1+log(V-1))/log(V-1)
-                                where V is the model vocabulary size.
-                            - 'tsallis' for the Tsallis entropy with the Boltzmann constant one.
-                                Tsallis entropy formula is the following: H_α = 1/(α-1)*(1-sum_i(p^α_i)),
-                                where α is a parameter. When α == 1, it works like the Gibbs entropy.
-                                More: https://en.wikipedia.org/wiki/Tsallis_entropy
-                            - 'renyi' for the Rényi entropy.
-                                Rényi entropy formula is the following: H_α = 1/(1-α)*log_2(sum_i(p^α_i)),
-                                where α is a parameter. When α == 1, it works like the Gibbs entropy.
-                                More: https://en.wikipedia.org/wiki/R%C3%A9nyi_entropy
-
-                    alpha: Power scale for logsoftmax (α for entropies). Here we restrict it to be > 0.
-                        When the alpha equals one, scaling is not applied to 'max_prob',
-                        and any entropy type behaves like the Shannon entropy: H = -sum_i(p_i*log(p_i))
-
-                    entropy_norm: A mapping of the entropy value to the interval [0,1].
-                        Supported values:
-                            - 'lin' for using the linear mapping.
-                            - 'exp' for using exponential mapping with linear shift.
-
-            batch_dim_index: Index of the batch dimension of ``targets`` and ``predictions`` parameters of
-                ``ctc_decoder_predictions_tensor`` methods. Can be either 0 or 1.
-
-            The config may further contain the following sub-dictionaries:
-            "greedy":
-                preserve_alignments: Same as above, overrides above value.
-                compute_timestamps: Same as above, overrides above value.
-                preserve_frame_confidence: Same as above, overrides above value.
-                confidence_method_cfg: Same as above, overrides confidence_cfg.method_cfg.
-
-            "beam":
-                beam_size: int, defining the beam size for beam search. Must be >= 1.
-                    If beam_size == 1, will perform cached greedy search. This might be slightly different
-                    results compared to the greedy search above.
-
-                return_best_hypothesis: optional bool, whether to return just the best hypothesis or all of the
-                    hypotheses after beam search has concluded. This flag is set by default.
-
-                beam_alpha: float, the strength of the Language model on the final score of a token.
-                    final_score = acoustic_score + beam_alpha * lm_score + beam_beta * seq_length.
-
-                beam_beta: float, the strength of the sequence length penalty on the final score of a token.
-                    final_score = acoustic_score + beam_alpha * lm_score + beam_beta * seq_length.
-=======
-        hypotheses (list): list of hypotheses
-        references(list) : list of references
-        use_cer (bool): set True to enable cer
->>>>>>> 1fede572
-
-    Returns:
-        wer_per_utt (List[float]): word error rate per utterance
-        avg_wer (float): average word error rate
-    """
-    scores = 0
-    words = 0
-    wer_per_utt = []
-
-<<<<<<< HEAD
-    def __init__(self, decoding_cfg, blank_id: int):
-        super().__init__()
-
-        # Convert dataclas to config
-        if is_dataclass(decoding_cfg):
-            decoding_cfg = OmegaConf.structured(decoding_cfg)
-
-        if not isinstance(decoding_cfg, DictConfig):
-            decoding_cfg = OmegaConf.create(decoding_cfg)
-
-        OmegaConf.set_struct(decoding_cfg, False)
-
-        # update minimal config
-        minimal_cfg = ['greedy']
-        for item in minimal_cfg:
-            if item not in decoding_cfg:
-                decoding_cfg[item] = OmegaConf.create({})
-
-        self.cfg = decoding_cfg
-        self.blank_id = blank_id
-        self.preserve_alignments = self.cfg.get('preserve_alignments', None)
-        self.compute_timestamps = self.cfg.get('compute_timestamps', None)
-        self.batch_dim_index = self.cfg.get('batch_dim_index', 0)
-        self.word_seperator = self.cfg.get('word_seperator', ' ')
-
-        possible_strategies = ['greedy', 'beam', 'pyctcdecode', 'flashlight']
-        if self.cfg.strategy not in possible_strategies:
-            raise ValueError(f"Decoding strategy must be one of {possible_strategies}. Given {self.cfg.strategy}")
-
-        # Update preserve alignments
-        if self.preserve_alignments is None:
-            if self.cfg.strategy in ['greedy']:
-                self.preserve_alignments = self.cfg.greedy.get('preserve_alignments', False)
-            else:
-                self.preserve_alignments = self.cfg.beam.get('preserve_alignments', False)
-
-        # Update compute timestamps
-        if self.compute_timestamps is None:
-            if self.cfg.strategy in ['greedy']:
-                self.compute_timestamps = self.cfg.greedy.get('compute_timestamps', False)
-            elif self.cfg.strategy in ['beam']:
-                self.compute_timestamps = self.cfg.beam.get('compute_timestamps', False)
-
-        # initialize confidence-related fields
-        self._init_confidence(self.cfg.get('confidence_cfg', None))
-
-        # Confidence estimation is not implemented for strategies other than `greedy`
-        if (
-            not self.preserve_frame_confidence
-            and self.cfg.strategy != 'greedy'
-            and self.cfg.beam.get('preserve_frame_confidence', False)
-        ):
-            raise NotImplementedError(f"Confidence calculation is not supported for strategy `{self.cfg.strategy}`")
-
-        # we need timestamps to extract non-blank per-frame confidence
-        if self.compute_timestamps is not None:
-            self.compute_timestamps |= self.preserve_frame_confidence
-
-        if self.cfg.strategy == 'greedy':
-
-            self.decoding = ctc_greedy_decoding.GreedyCTCInfer(
-                blank_id=self.blank_id,
-                preserve_alignments=self.preserve_alignments,
-                compute_timestamps=self.compute_timestamps,
-                preserve_frame_confidence=self.preserve_frame_confidence,
-                confidence_method_cfg=self.confidence_method_cfg,
-            )
-
-        elif self.cfg.strategy == 'beam':
-
-            self.decoding = ctc_beam_decoding.BeamCTCInfer(
-                blank_id=blank_id,
-                beam_size=self.cfg.beam.get('beam_size', 1),
-                search_type='default',
-                return_best_hypothesis=self.cfg.beam.get('return_best_hypothesis', True),
-                preserve_alignments=self.preserve_alignments,
-                compute_timestamps=self.compute_timestamps,
-                beam_alpha=self.cfg.beam.get('beam_alpha', 1.0),
-                beam_beta=self.cfg.beam.get('beam_beta', 0.0),
-                kenlm_path=self.cfg.beam.get('kenlm_path', None),
-            )
-
-            self.decoding.override_fold_consecutive_value = False
-
-        elif self.cfg.strategy == 'pyctcdecode':
-
-            self.decoding = ctc_beam_decoding.BeamCTCInfer(
-                blank_id=blank_id,
-                beam_size=self.cfg.beam.get('beam_size', 1),
-                search_type='pyctcdecode',
-                return_best_hypothesis=self.cfg.beam.get('return_best_hypothesis', True),
-                preserve_alignments=self.preserve_alignments,
-                compute_timestamps=self.compute_timestamps,
-                beam_alpha=self.cfg.beam.get('beam_alpha', 1.0),
-                beam_beta=self.cfg.beam.get('beam_beta', 0.0),
-                kenlm_path=self.cfg.beam.get('kenlm_path', None),
-                pyctcdecode_cfg=self.cfg.beam.get('pyctcdecode_cfg', None),
-            )
-
-            self.decoding.override_fold_consecutive_value = False
-
-        elif self.cfg.strategy == 'flashlight':
-
-            self.decoding = ctc_beam_decoding.BeamCTCInfer(
-                blank_id=blank_id,
-                beam_size=self.cfg.beam.get('beam_size', 1),
-                search_type='flashlight',
-                return_best_hypothesis=self.cfg.beam.get('return_best_hypothesis', True),
-                preserve_alignments=self.preserve_alignments,
-                compute_timestamps=self.compute_timestamps,
-                beam_alpha=self.cfg.beam.get('beam_alpha', 1.0),
-                beam_beta=self.cfg.beam.get('beam_beta', 0.0),
-                kenlm_path=self.cfg.beam.get('kenlm_path', None),
-                flashlight_cfg=self.cfg.beam.get('flashlight_cfg', None),
-            )
-
-            self.decoding.override_fold_consecutive_value = False
-
-        else:
-            raise ValueError(
-                f"Incorrect decoding strategy supplied. Must be one of {possible_strategies}\n"
-                f"but was provided {self.cfg.strategy}"
-            )
-
-    def ctc_decoder_predictions_tensor(
-        self,
-        decoder_outputs: torch.Tensor,
-        decoder_lengths: torch.Tensor = None,
-        fold_consecutive: bool = True,
-        return_hypotheses: bool = False,
-    ) -> Tuple[List[str], Optional[List[List[str]]], Optional[Union[Hypothesis, NBestHypotheses]]]:
-        """
-        Decodes a sequence of labels to words
-
-        Args:
-            decoder_outputs: An integer torch.Tensor of shape [Batch, Time, {Vocabulary}] (if ``batch_index_dim == 0``) or [Time, Batch]
-                (if ``batch_index_dim == 1``) of integer indices that correspond to the index of some character in the
-                label set.
-            decoder_lengths: Optional tensor of length `Batch` which contains the integer lengths
-                of the sequence in the padded `predictions` tensor.
-            fold_consecutive: Bool, determine whether to perform "ctc collapse", folding consecutive tokens
-                into a single token.
-            return_hypotheses: Bool flag whether to return just the decoding predictions of the model
-                or a Hypothesis object that holds information such as the decoded `text`,
-                the `alignment` of emited by the CTC Model, and the `length` of the sequence (if available).
-                May also contain the log-probabilities of the decoder (if this method is called via
-                transcribe())
-
-        Returns:
-            Either a list of str which represent the CTC decoded strings per sample,
-            or a list of Hypothesis objects containing additional information.
-        """
-
-        if isinstance(decoder_outputs, torch.Tensor):
-            decoder_outputs = move_dimension_to_the_front(decoder_outputs, self.batch_dim_index)
-
-        if (
-            hasattr(self.decoding, 'override_fold_consecutive_value')
-            and self.decoding.override_fold_consecutive_value is not None
-        ):
-            logging.info(
-                f"Beam search requires that consecutive ctc tokens are not folded. \n"
-                f"Overriding provided value of `fold_consecutive` = {fold_consecutive} to "
-                f"{self.decoding.override_fold_consecutive_value}",
-                mode=logging_mode.ONCE,
-            )
-            fold_consecutive = self.decoding.override_fold_consecutive_value
-
-        with torch.inference_mode():
-            # Resolve the forward step of the decoding strategy
-            hypotheses_list = self.decoding(
-                decoder_output=decoder_outputs, decoder_lengths=decoder_lengths
-            )  # type: List[List[Hypothesis]]
-
-            # extract the hypotheses
-            hypotheses_list = hypotheses_list[0]  # type: List[Hypothesis]
-
-        if isinstance(hypotheses_list[0], NBestHypotheses):
-            hypotheses = []
-            all_hypotheses = []
-
-            for nbest_hyp in hypotheses_list:  # type: NBestHypotheses
-                n_hyps = nbest_hyp.n_best_hypotheses  # Extract all hypotheses for this sample
-                decoded_hyps = self.decode_hypothesis(
-                    n_hyps, fold_consecutive
-                )  # type: List[Union[Hypothesis, NBestHypotheses]]
-
-                # If computing timestamps
-                if self.compute_timestamps is True:
-                    timestamp_type = self.cfg.get('ctc_timestamp_type', 'all')
-                    for hyp_idx in range(len(decoded_hyps)):
-                        decoded_hyps[hyp_idx] = self.compute_ctc_timestamps(decoded_hyps[hyp_idx], timestamp_type)
-
-                hypotheses.append(decoded_hyps[0])  # best hypothesis
-                all_hypotheses.append(decoded_hyps)
-
-            if return_hypotheses:
-                return hypotheses, all_hypotheses
-
-            best_hyp_text = [h.text for h in hypotheses]
-            all_hyp_text = [h.text for hh in all_hypotheses for h in hh]
-            return best_hyp_text, all_hyp_text
-
-        else:
-            hypotheses = self.decode_hypothesis(
-                hypotheses_list, fold_consecutive
-            )  # type: List[Union[Hypothesis, NBestHypotheses]]
-
-            # If computing timestamps
-            if self.compute_timestamps is True:
-                # greedy decoding, can get high-level confidence scores
-                if return_hypotheses and (self.preserve_word_confidence or self.preserve_token_confidence):
-                    hypotheses = self.compute_confidence(hypotheses)
-                else:
-                    # remove unused token_repetitions from Hypothesis.text
-                    for hyp in hypotheses:
-                        hyp.text = hyp.text[:2]
-                timestamp_type = self.cfg.get('ctc_timestamp_type', 'all')
-                for hyp_idx in range(len(hypotheses)):
-                    hypotheses[hyp_idx] = self.compute_ctc_timestamps(hypotheses[hyp_idx], timestamp_type)
-
-            if return_hypotheses:
-                return hypotheses, None
-
-            best_hyp_text = [h.text for h in hypotheses]
-            return best_hyp_text, None
-
-    def decode_hypothesis(
-        self, hypotheses_list: List[Hypothesis], fold_consecutive: bool
-    ) -> List[Union[Hypothesis, NBestHypotheses]]:
-        """
-        Decode a list of hypotheses into a list of strings.
-
-        Args:
-            hypotheses_list: List of Hypothesis.
-            fold_consecutive: Whether to collapse the ctc blank tokens or not.
-
-        Returns:
-            A list of strings.
-        """
-        for ind in range(len(hypotheses_list)):
-            # Extract the integer encoded hypothesis
-            hyp = hypotheses_list[ind]
-            prediction = hyp.y_sequence
-            predictions_len = hyp.length if hyp.length > 0 else None
-
-            if fold_consecutive:
-                if type(prediction) != list:
-                    prediction = prediction.numpy().tolist()
-
-                if predictions_len is not None:
-                    prediction = prediction[:predictions_len]
-
-                # CTC decoding procedure
-                decoded_prediction = []
-                token_lengths = []  # preserve token lengths
-                token_repetitions = []  # preserve number of repetitions per token
-
-                previous = self.blank_id
-                last_length = 0
-                last_repetition = 1
-
-                for pidx, p in enumerate(prediction):
-                    if (p != previous or previous == self.blank_id) and p != self.blank_id:
-                        decoded_prediction.append(p)
-
-                        token_lengths.append(pidx - last_length)
-                        last_length = pidx
-                        token_repetitions.append(last_repetition)
-                        last_repetition = 1
-
-                    if p == previous and previous != self.blank_id:
-                        last_repetition += 1
-
-                    previous = p
-
-                if len(token_repetitions) > 0:
-                    token_repetitions = token_repetitions[1:] + [last_repetition]
-
-            else:
-                if predictions_len is not None:
-                    prediction = prediction[:predictions_len]
-                decoded_prediction = prediction[prediction != self.blank_id].tolist()
-                token_lengths = [1] * len(decoded_prediction)  # preserve number of repetitions per token
-                token_repetitions = [1] * len(decoded_prediction)  # preserve number of repetitions per token
-
-            # De-tokenize the integer tokens; if not computing timestamps
-            if self.compute_timestamps is True:
-                # keep the original predictions, wrap with the number of repetitions per token
-                # this is done so that `ctc_decoder_predictions_tensor()` can process this hypothesis
-                # in order to compute exact time stamps.
-                hypothesis = (decoded_prediction, token_lengths, token_repetitions)
-            else:
-                hypothesis = self.decode_tokens_to_str(decoded_prediction)
-
-                # TODO: remove
-                # collapse leading spaces before . , ? for PC models
-                hypothesis = re.sub(r'(\s+)([\.\,\?])', r'\2', hypothesis)
-
-            # Preserve this wrapped hypothesis or decoded text tokens.
-            hypotheses_list[ind].text = hypothesis
-
-        return hypotheses_list
-
-    def compute_confidence(self, hypotheses_list: List[Hypothesis]) -> List[Hypothesis]:
-        """
-        Computes high-level (per-token and/or per-word) confidence scores for a list of hypotheses.
-        Assumes that `frame_confidence` is present in the hypotheses.
-
-        Args:
-            hypotheses_list: List of Hypothesis.
-
-        Returns:
-            A list of hypotheses with high-level confidence scores.
-        """
-        for hyp in hypotheses_list:
-            if not isinstance(hyp.text, tuple) or len(hyp.text) != 3:
-                # the method must have been called in the wrong place
-                raise ValueError(
-                    """Wrong format of the `text` attribute of a hypothesis.\n
-                    Expected: (decoded_prediction, token_repetitions)\n
-                    The method invocation is expected between .decode_hypothesis() and .compute_ctc_timestamps()"""
-                )
-            token_repetitions = hyp.text[2]
-            hyp.text = hyp.text[:2]
-            token_confidence = []
-            if self.exclude_blank_from_confidence:
-                non_blank_frame_confidence = hyp.non_blank_frame_confidence
-                i = 0
-                for tr in token_repetitions:
-                    # token repetition can be zero
-                    j = i + tr
-                    token_confidence.append(self._aggregate_confidence(non_blank_frame_confidence[i:j]))
-                    i = j
-            else:
-                # <blank> tokens are considered to belong to the last non-blank token, if any.
-                token_lengths = hyp.text[1]
-                if len(token_lengths) > 0:
-                    ts = token_lengths[0]
-                    for tl in token_lengths[1:] + [len(hyp.frame_confidence)]:
-                        token_confidence.append(self._aggregate_confidence(hyp.frame_confidence[ts : ts + tl]))
-                        ts += tl
-            hyp.token_confidence = token_confidence
-        if self.preserve_word_confidence:
-            for hyp in hypotheses_list:
-                hyp.word_confidence = self._aggregate_token_confidence(hyp)
-        return hypotheses_list
-
-    @abstractmethod
-    def decode_tokens_to_str(self, tokens: List[int]) -> str:
-        """
-        Implemented by subclass in order to decoder a token id list into a string.
-
-        Args:
-            tokens: List of int representing the token ids.
-
-        Returns:
-            A decoded string.
-        """
-        raise NotImplementedError()
-
-    @abstractmethod
-    def decode_ids_to_tokens(self, tokens: List[int]) -> List[str]:
-        """
-        Implemented by subclass in order to decode a token id list into a token list.
-        A token list is the string representation of each token id.
-
-        Args:
-            tokens: List of int representing the token ids.
-
-        Returns:
-            A list of decoded tokens.
-        """
-        raise NotImplementedError()
-
-    def compute_ctc_timestamps(self, hypothesis: Hypothesis, timestamp_type: str = "all"):
-        """
-        Method to compute time stamps at char/subword, and word level given some hypothesis.
-        Requires the input hypothesis to contain a `text` field that is the tuple. The tuple contains -
-        the ctc collapsed integer ids, and the number of repetitions of each token.
-
-        Args:
-            hypothesis: A Hypothesis object, with a wrapped `text` field.
-                The `text` field must contain a tuple with two values -
-                The ctc collapsed integer ids
-                A list of integers that represents the number of repetitions per token.
-            timestamp_type: A str value that represents the type of time stamp calculated.
-                Can be one of "char", "word" or "all"
-
-        Returns:
-            A Hypothesis object with a modified `timestep` value, which is now a dictionary containing
-            the time stamp information.
-        """
-        assert timestamp_type in ['char', 'word', 'all']
-
-        # Unpack the temporary storage, and set the decoded predictions
-        decoded_prediction, token_lengths = hypothesis.text
-        hypothesis.text = decoded_prediction
-
-        # Retrieve offsets
-        char_offsets = word_offsets = None
-        char_offsets = self._compute_offsets(hypothesis, token_lengths, self.blank_id)
-
-        # Assert number of offsets and hypothesis tokens are 1:1 match.
-        if len(char_offsets) != len(hypothesis.text):
-            raise ValueError(
-                f"`char_offsets`: {char_offsets} and `processed_tokens`: {hypothesis.text}"
-                " have to be of the same length, but are: "
-                f"`len(offsets)`: {len(char_offsets)} and `len(processed_tokens)`:"
-                f" {len(hypothesis.text)}"
-            )
-
-        # Correctly process the token ids to chars/subwords.
-        for i, char in enumerate(hypothesis.text):
-            char_offsets[i]["char"] = self.decode_tokens_to_str([char])
-=======
-    if len(hypotheses) != len(references):
-        raise ValueError(
-            "In word error rate calculation, hypotheses and reference"
-            " lists must have the same number of elements. But I got:"
-            "{0} and {1} correspondingly".format(len(hypotheses), len(references))
-        )
->>>>>>> 1fede572
-
-    for h, r in zip(hypotheses, references):
-        if use_cer:
-            h_list = list(h)
-            r_list = list(r)
-        else:
-            h_list = h.split()
-            r_list = r.split()
-
-        # To get rid of the issue that jiwer does not allow empty string
-        if len(r_list) == 0:
-            if len(h_list) != 0:
-                errors = len(h_list)
-                wer_per_utt.append(float('inf'))
-        else:
-            if use_cer:
-                measures = jiwer.cer(r, h, return_dict=True)
-                er = measures['cer']
-            else:
-<<<<<<< HEAD
-                # If the token does not contain any sub-word start mark, then the sub-word has not completed yet
-                # Append to current sub-word list.
-                built_token.append(char)
-
-        # Inject the start offset of the first token to word offsets
-        # This is because we always skip the delay the injection of the first sub-word due to the loop
-        # condition and check whether built token is ready or not.
-        # Therefore without this forced injection, the start_offset appears as off by 1.
-        if len(word_offsets) == 0:
-            # alaptev: sometimes word_offsets can be empty
-            if len(built_token) > 0:
-                word_offsets.append(
-                    {
-                        "word": decode_tokens_to_str(built_token),
-                        "start_offset": offsets[0]["start_offset"],
-                        "end_offset": offsets[-1]["end_offset"],
-                    }
-                )
-                built_token.clear()
-        else:
-            word_offsets[0]["start_offset"] = offsets[0]["start_offset"]
-
-            # If there are any remaining tokens left, inject them all into the final word offset.
-            # Note: The start offset of this token is the start time of the first token inside build_token.
-            # Note: The end offset of this token is the end time of the last token inside build_token
-            if len(built_token) > 0:
-                word_offsets.append(
-                    {
-                        "word": decode_tokens_to_str(built_token),
-                        "start_offset": offsets[-(len(built_token))]["start_offset"],
-                        "end_offset": offsets[-1]["end_offset"],
-                    }
-                )
-            built_token.clear()
-
-        return word_offsets
-
-    @property
-    def preserve_alignments(self):
-        return self._preserve_alignments
-
-    @preserve_alignments.setter
-    def preserve_alignments(self, value):
-        self._preserve_alignments = value
-
-        if hasattr(self, 'decoding'):
-            self.decoding.preserve_alignments = value
-
-    @property
-    def compute_timestamps(self):
-        return self._compute_timestamps
-
-    @compute_timestamps.setter
-    def compute_timestamps(self, value):
-        self._compute_timestamps = value
-
-        if hasattr(self, 'decoding'):
-            self.decoding.compute_timestamps = value
-
-    @property
-    def preserve_frame_confidence(self):
-        return self._preserve_frame_confidence
-
-    @preserve_frame_confidence.setter
-    def preserve_frame_confidence(self, value):
-        self._preserve_frame_confidence = value
-
-        if hasattr(self, 'decoding'):
-            self.decoding.preserve_frame_confidence = value
-
-
-class CTCDecoding(AbstractCTCDecoding):
-    """
-    Used for performing CTC auto-regressive / non-auto-regressive decoding of the logprobs for character
-    based models.
-
-    Args:
-        decoding_cfg: A dict-like object which contains the following key-value pairs.
-            strategy: str value which represents the type of decoding that can occur.
-                Possible values are :
-                -   greedy (for greedy decoding).
-                -   beam (for DeepSpeed KenLM based decoding).
-
-            compute_timestamps: A bool flag, which determines whether to compute the character/subword, or
-                word based timestamp mapping the output log-probabilities to discrite intervals of timestamps.
-                The timestamps will be available in the returned Hypothesis.timestep as a dictionary.
-
-            ctc_timestamp_type: A str value, which represents the types of timestamps that should be calculated.
-                Can take the following values - "char" for character/subword time stamps, "word" for word level
-                time stamps and "all" (default), for both character level and word level time stamps.
-
-            word_seperator: Str token representing the seperator between words.
-
-            preserve_alignments: Bool flag which preserves the history of logprobs generated during
-                decoding (sample / batched). When set to true, the Hypothesis will contain
-                the non-null value for `logprobs` in it. Here, `logprobs` is a torch.Tensors.
-
-            confidence_cfg: A dict-like object which contains the following key-value pairs related to confidence
-                scores. In order to obtain hypotheses with confidence scores, please utilize
-                `ctc_decoder_predictions_tensor` function with the `preserve_frame_confidence` flag set to True.
-
-                preserve_frame_confidence: Bool flag which preserves the history of per-frame confidence scores
-                    generated during decoding. When set to true, the Hypothesis will contain
-                    the non-null value for `frame_confidence` in it. Here, `frame_confidence` is a List of floats.
-                preserve_token_confidence: Bool flag which preserves the history of per-token confidence scores
-                    generated during greedy decoding (sample / batched). When set to true, the Hypothesis will contain
-                    the non-null value for `token_confidence` in it. Here, `token_confidence` is a List of floats.
-
-                    The length of the list corresponds to the number of recognized tokens.
-                preserve_word_confidence: Bool flag which preserves the history of per-word confidence scores
-                    generated during greedy decoding (sample / batched). When set to true, the Hypothesis will contain
-                    the non-null value for `word_confidence` in it. Here, `word_confidence` is a List of floats.
-
-                    The length of the list corresponds to the number of recognized words.
-                exclude_blank: Bool flag indicating that blank token confidence scores are to be excluded
-                    from the `token_confidence`.
-                aggregation: Which aggregation type to use for collapsing per-token confidence into per-word confidence.
-                    Valid options are `mean`, `min`, `max`, `prod`.
-                method_cfg: A dict-like object which contains the method name and settings to compute per-frame
-                    confidence scores.
-
-                    name: The method name (str).
-                        Supported values:
-                            - 'max_prob' for using the maximum token probability as a confidence.
-                            - 'entropy' for using a normalized entropy of a log-likelihood vector.
-
-                    entropy_type: Which type of entropy to use (str).
-                        Used if confidence_method_cfg.name is set to `entropy`.
-                        Supported values:
-                            - 'gibbs' for the (standard) Gibbs entropy. If the alpha (α) is provided,
-                                the formula is the following: H_α = -sum_i((p^α_i)*log(p^α_i)).
-                                Note that for this entropy, the alpha should comply the following inequality:
-                                (log(V)+2-sqrt(log^2(V)+4))/(2*log(V)) <= α <= (1+log(V-1))/log(V-1)
-                                where V is the model vocabulary size.
-                            - 'tsallis' for the Tsallis entropy with the Boltzmann constant one.
-                                Tsallis entropy formula is the following: H_α = 1/(α-1)*(1-sum_i(p^α_i)),
-                                where α is a parameter. When α == 1, it works like the Gibbs entropy.
-                                More: https://en.wikipedia.org/wiki/Tsallis_entropy
-                            - 'renyi' for the Rényi entropy.
-                                Rényi entropy formula is the following: H_α = 1/(1-α)*log_2(sum_i(p^α_i)),
-                                where α is a parameter. When α == 1, it works like the Gibbs entropy.
-                                More: https://en.wikipedia.org/wiki/R%C3%A9nyi_entropy
-
-                    alpha: Power scale for logsoftmax (α for entropies). Here we restrict it to be > 0.
-                        When the alpha equals one, scaling is not applied to 'max_prob',
-                        and any entropy type behaves like the Shannon entropy: H = -sum_i(p_i*log(p_i))
-
-                    entropy_norm: A mapping of the entropy value to the interval [0,1].
-                        Supported values:
-                            - 'lin' for using the linear mapping.
-                            - 'exp' for using exponential mapping with linear shift.
-
-            batch_dim_index: Index of the batch dimension of ``targets`` and ``predictions`` parameters of
-                ``ctc_decoder_predictions_tensor`` methods. Can be either 0 or 1.
-
-            The config may further contain the following sub-dictionaries:
-            "greedy":
-                preserve_alignments: Same as above, overrides above value.
-                compute_timestamps: Same as above, overrides above value.
-                preserve_frame_confidence: Same as above, overrides above value.
-                confidence_method_cfg: Same as above, overrides confidence_cfg.method_cfg.
-
-            "beam":
-                beam_size: int, defining the beam size for beam search. Must be >= 1.
-                    If beam_size == 1, will perform cached greedy search. This might be slightly different
-                    results compared to the greedy search above.
-
-                return_best_hypothesis: optional bool, whether to return just the best hypothesis or all of the
-                    hypotheses after beam search has concluded. This flag is set by default.
-
-                beam_alpha: float, the strength of the Language model on the final score of a token.
-                    final_score = acoustic_score + beam_alpha * lm_score + beam_beta * seq_length.
-
-                beam_beta: float, the strength of the sequence length penalty on the final score of a token.
-                    final_score = acoustic_score + beam_alpha * lm_score + beam_beta * seq_length.
-
-                kenlm_path: str, path to a KenLM ARPA or .binary file (depending on the strategy chosen).
-                    If the path is invalid (file is not found at path), will raise a deferred error at the moment
-                    of calculation of beam search, so that users may update / change the decoding strategy
-                    to point to the correct file.
-
-        blank_id: The id of the RNNT blank token.
-    """
-
-    def __init__(
-        self, decoding_cfg, vocabulary,
-    ):
-        blank_id = len(vocabulary)
-        self.vocabulary = vocabulary
-        self.labels_map = dict([(i, vocabulary[i]) for i in range(len(vocabulary))])
-
-        super().__init__(decoding_cfg=decoding_cfg, blank_id=blank_id)
-
-        # Finalize Beam Search Decoding framework
-        if isinstance(self.decoding, ctc_beam_decoding.AbstractBeamCTCInfer):
-            self.decoding.set_vocabulary(self.vocabulary)
-            self.decoding.set_decoding_type('char')
-
-    def _aggregate_token_confidence(self, hypothesis: Hypothesis) -> List[float]:
-        """
-        Implemented by subclass in order to aggregate token confidence to a word-level confidence.
-
-        Args:
-            hypothesis: Hypothesis
-
-        Returns:
-            A list of word-level confidence scores.
-        """
-        return self._aggregate_token_confidence_chars(
-            self.decode_tokens_to_str(hypothesis.text[0]).split(), hypothesis.token_confidence
-        )
-
-    def decode_tokens_to_str(self, tokens: List[int]) -> str:
-        """
-        Implemented by subclass in order to decoder a token list into a string.
-
-        Args:
-            tokens: List of int representing the token ids.
-=======
-                measures = jiwer.compute_measures(r, h)
-                er = measures['wer']
->>>>>>> 1fede572
-
-            errors = measures['insertions'] + measures['deletions'] + measures['substitutions']
-            wer_per_utt.append(er)
-
-        scores += errors
-        words += len(r_list)
-
-    if words != 0:
-        avg_wer = 1.0 * scores / words
-    else:
-        avg_wer = float('inf')
-
-    return wer_per_utt, avg_wer
-
-
 class WER(Metric):
     """
     This metric computes numerator and denominator for Overall Word Error Rate (WER) between prediction and reference
@@ -1036,11 +219,7 @@
     Example:
         def validation_step(self, batch, batch_idx):
             ...
-<<<<<<< HEAD
-            wer_num, wer_denom = self.__wer(predictions, transcript, transcript_len)
-=======
             wer_num, wer_denom = self.__wer(predictions, predictions_len, transcript, transcript_len)
->>>>>>> 1fede572
             self.val_outputs = {'val_loss': loss_value, 'val_wer_num': wer_num, 'val_wer_denom': wer_denom}
             return self.val_outputs
 
@@ -1157,44 +336,4 @@
     def compute(self):
         scores = self.scores.detach().float()
         words = self.words.detach().float()
-<<<<<<< HEAD
-        return scores / words, scores, words
-
-
-@dataclass
-class CTCDecodingConfig:
-    strategy: str = "greedy"
-
-    # preserve decoding alignments
-    preserve_alignments: Optional[bool] = None
-
-    # compute ctc time stamps
-    compute_timestamps: Optional[bool] = None
-
-    # token representing word seperator
-    word_seperator: str = " "
-
-    # type of timestamps to calculate
-    ctc_timestamp_type: str = "all"  # can be char, word or all for both
-
-    # batch dimension
-    batch_dim_index: int = 0
-
-    # greedy decoding config
-    greedy: ctc_greedy_decoding.GreedyCTCInferConfig = field(
-        default_factory=lambda: ctc_greedy_decoding.GreedyCTCInferConfig()
-    )
-
-    # beam decoding config
-    beam: ctc_beam_decoding.BeamCTCInferConfig = field(
-        default_factory=lambda: ctc_beam_decoding.BeamCTCInferConfig(beam_size=4)
-    )
-
-    # confidence config
-    confidence_cfg: ConfidenceConfig = field(default_factory=lambda: ConfidenceConfig())
-
-    # can be used to change temperature for decoding
-    temperature: float = 1.0
-=======
-        return scores / words, scores, words
->>>>>>> 1fede572
+        return scores / words, scores, words