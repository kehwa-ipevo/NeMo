--- conflicted
+++ resolved
@@ -203,31 +203,12 @@
         uniq_id: {'multiscale_weights': [], 'scale_dict': {}}
         for uniq_id in multiscale_embeddings_and_timestamps[0][0].keys()
     }
-<<<<<<< HEAD
-    if multiscale_args_dict['use_single_scale_clustering'] is not False:
-        lim_scale_n = multiscale_args_dict['use_single_scale_clustering']
-        _multiscale_args_dict = deepcopy(multiscale_args_dict)
-        _multiscale_args_dict['scale_dict'] = {}
-        for scale_idx in range(lim_scale_n):
-            _multiscale_args_dict['scale_dict'][scale_idx] = multiscale_args_dict['scale_dict'][scale_idx]
-        _multiscale_args_dict['multiscale_weights'] = multiscale_args_dict['multiscale_weights'][:lim_scale_n]
-
-    else:
-        _multiscale_args_dict = multiscale_args_dict
-    # if multiscale_args_dict['use_single_scale_clustering']:
-        # _multiscale_args_dict = deepcopy(multiscale_args_dict)
-        # _multiscale_args_dict['scale_dict'] = {0: multiscale_args_dict['scale_dict'][0]}
-        # _multiscale_args_dict['multiscale_weights'] = multiscale_args_dict['multiscale_weights'][:1]
-    # else:
-        # _multiscale_args_dict = multiscale_args_dict
-=======
     if multiscale_args_dict['use_single_scale_clustering']:
         _multiscale_args_dict = deepcopy(multiscale_args_dict)
         _multiscale_args_dict['scale_dict'] = {0: multiscale_args_dict['scale_dict'][0]}
         _multiscale_args_dict['multiscale_weights'] = multiscale_args_dict['multiscale_weights'][:1]
     else:
         _multiscale_args_dict = multiscale_args_dict
->>>>>>> 8a172df6
 
     for scale_idx in sorted(_multiscale_args_dict['scale_dict'].keys()):
         embeddings, time_stamps = multiscale_embeddings_and_timestamps[scale_idx]
@@ -331,11 +312,13 @@
 
     return filename
 
+
 def string_to_float(x, round_digits):
     """
     Convert string to float then round the number.
     """
     return round(float(x), round_digits)
+
 
 def convert_rttm_line(rttm_line, round_digits=3):
     """
@@ -355,37 +338,6 @@
         speaker (str):
             speaker string in RTTM lines.
     """
-    rttm  = rttm_line.strip().split()
-    start = string_to_float(rttm[3], round_digits)
-    end = string_to_float(rttm[4], round_digits) + string_to_float(rttm[3], round_digits)
-    speaker = rttm[7]
-    return start, end, speaker
-
-def string_to_float(x, round_digits):
-    """
-    Convert string to float then round the number.
-    """
-    return round(float(x), round_digits)
-
-
-def convert_rttm_line(rttm_line, round_digits=3):
-    """
-    Convert a line in RTTM file to speaker label, start and end timestamps.
-
-    Args:
-        rttm_line (str):
-            A line in RTTM formatted file containing offset and duration of each segment.
-        round_digits (int):
-            Number of digits to be rounded.
-
-    Returns:
-        start (float)
-            Start timestamp in floating point number.
-        end (float):
-            End timestamp in floating point number.
-        speaker (str):
-            speaker string in RTTM lines.
-    """
     rttm = rttm_line.strip().split()
     start = string_to_float(rttm[3], round_digits)
     end = string_to_float(rttm[4], round_digits) + string_to_float(rttm[3], round_digits)
@@ -404,18 +356,6 @@
             labels.append('{} {} {}'.format(start, end, speaker))
     return labels
 
-def get_rttm_speaker_index(rttm_labels):
-    """
-    Generate speaker mapping between integer index to RTTM speaker label names.
-    """
-    speaker_set = set()
-    for rttm_line in rttm_labels:
-        spk_str = rttm_line.split()[-1]
-        speaker_set.add(spk_str)
-    num_of_spks = len(speaker_set)
-    speaker_list = sorted(list(speaker_set))
-    speaker_mapping_dict = { key: val for key, val in enumerate(speaker_list) }
-    return speaker_mapping_dict
 
 def write_cluster_labels(base_scale_idx, lines_cluster_labels, out_rttm_dir):
     """
@@ -477,7 +417,6 @@
             enhanced_count_thres=clustering_params.enhanced_count_thres,
             max_rp_threshold=clustering_params.max_rp_threshold,
             sparse_search_volume=clustering_params.sparse_search_volume,
-            maj_vote_spk_count=clustering_params.maj_vote_spk_count,
             cuda=cuda,
         )
 
@@ -566,7 +505,6 @@
 
 
 def get_vad_out_from_rttm_line(rttm_line):
-<<<<<<< HEAD
     """
     Extract VAD timestamp from the given RTTM lines.
     """
@@ -611,52 +549,6 @@
     Write the json dictionary into the specified manifest file.
 
     Args:
-=======
-    """
-    Extract VAD timestamp from the given RTTM lines.
-    """
-    vad_out = rttm_line.strip().split()
-    if len(vad_out) > 3:
-        start, dur, _ = float(vad_out[3]), float(vad_out[4]), vad_out[7]
-    else:
-        start, dur, _ = float(vad_out[0]), float(vad_out[1]), vad_out[2]
-    start, dur = float("{:}".format(start)), float("{:}".format(dur))
-    return start, dur
-
-
-def get_offset_and_duration(AUDIO_RTTM_MAP, uniq_id, deci=5):
-    """
-    Extract offset and duration information from AUDIO_RTTM_MAP dictionary.
-    If duration information is not specified, a duration value is extracted from the audio file directly.
-
-    Args:
-        AUDIO_RTTM_MAP (dict):
-            Dictionary containing RTTM file information, which is indexed by unique file id.
-        uniq_id (str):
-            Unique file id
-    Returns:
-        offset (float):
-            The offset value that determines the beginning of the audio stream.
-        duration (float):
-            The length of audio stream that is expected to be used.
-    """
-    audio_path = AUDIO_RTTM_MAP[uniq_id]['audio_filepath']
-    if AUDIO_RTTM_MAP[uniq_id].get('duration', None):
-        duration = round(AUDIO_RTTM_MAP[uniq_id]['duration'], deci)
-        offset = round(AUDIO_RTTM_MAP[uniq_id]['offset'], deci)
-    else:
-        sound = sf.SoundFile(audio_path)
-        duration = sound.frames / sound.samplerate
-        offset = 0.0
-    return offset, duration
-
-
-def write_overlap_segments(outfile, AUDIO_RTTM_MAP, uniq_id, overlap_range_list, include_uniq_id, deci=5):
-    """
-    Write the json dictionary into the specified manifest file.
-
-    Args:
->>>>>>> 8a172df6
         outfile:
             File pointer that indicates output file path.
         AUDIO_RTTM_MAP (dict):
@@ -926,13 +818,8 @@
                 logging.warning(f"File ID: {uniq_id}: The audio file has zero duration.")
             else:
                 min_vad, max_vad = getMinMaxOfRangeList(vad_start_end_list)
-<<<<<<< HEAD
-                # if max_vad > round(offset + duration, deci) or min_vad < offset:
-                    # logging.warning("RTTM label has been truncated since start is greater than duration of audio file")
-=======
                 if max_vad > round(offset + duration, deci) or min_vad < offset:
                     logging.warning("RTTM label has been truncated since start is greater than duration of audio file")
->>>>>>> 8a172df6
                 overlap_range_list = getSubRangeList(
                     source_range_list=vad_start_end_list, target_range=[offset, offset + duration]
                 )
