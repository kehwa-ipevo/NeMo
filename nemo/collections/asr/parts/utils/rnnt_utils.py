# Copyright (c) 2020, NVIDIA CORPORATION.  All rights reserved.
#
# Licensed under the Apache License, Version 2.0 (the "License");
# you may not use this file except in compliance with the License.
# You may obtain a copy of the License at
#
#     http://www.apache.org/licenses/LICENSE-2.0
#
# Unless required by applicable law or agreed to in writing, software
# distributed under the License is distributed on an "AS IS" BASIS,
# WITHOUT WARRANTIES OR CONDITIONS OF ANY KIND, either express or implied.
# See the License for the specific language governing permissions and
# limitations under the License.

# Copyright 2017 Johns Hopkins University (Shinji Watanabe)
#
# Licensed under the Apache License, Version 2.0 (the "License");
# you may not use this file except in compliance with the License.
# You may obtain a copy of the License at
#
#    http://www.apache.org/licenses/LICENSE-2.0
#
# Unless required by applicable law or agreed to in writing, software
# distributed under the License is distributed on an "AS IS" BASIS,
# WITHOUT WARRANTIES OR CONDITIONS OF ANY KIND, either express or implied.
# See the License for the specific language governing permissions and
# limitations under the License.

from dataclasses import dataclass, field
from typing import Any, Dict, List, Optional, Tuple, Union

import torch


@dataclass
class Hypothesis:
    """Hypothesis class for beam search algorithms.

    score: A float score obtained from an AbstractRNNTDecoder module's score_hypothesis method.

    y_sequence: Either a sequence of integer ids pointing to some vocabulary, or a packed torch.Tensor
        behaving in the same manner. dtype must be torch.Long in the latter case.

    dec_state: A list (or list of list) of LSTM-RNN decoder states. Can be None.

    text: (Optional) A decoded string after processing via CTC / RNN-T decoding (removing the CTC/RNNT
        `blank` tokens, and optionally merging word-pieces). Should be used as decoded string for
        Word Error Rate calculation.

    timestep: (Optional) A list of integer indices representing at which index in the decoding
        process did the token appear. Should be of same length as the number of non-blank tokens.

    alignments: (Optional) Represents the CTC / RNNT token alignments as integer tokens along an axis of
        time T (for CTC) or Time x Target (TxU).
        For CTC, represented as a single list of integer indices.
        For RNNT, represented as a dangling list of list of integer indices.
        Outer list represents Time dimension (T), inner list represents Target dimension (U).
        The set of valid indices **includes** the CTC / RNNT blank token in order to represent alignments.

    frame_confidence: (Optional) Represents the CTC / RNNT per-frame confidence scores as token probabilities
        along an axis of time T (for CTC) or Time x Target (TxU).
        For CTC, represented as a single list of float indices.
        For RNNT, represented as a dangling list of list of float indices.
        Outer list represents Time dimension (T), inner list represents Target dimension (U).

    token_confidence: (Optional) Represents the CTC / RNNT per-token confidence scores as token probabilities
        along an axis of Target U.
        Represented as a single list of float indices.

    word_confidence: (Optional) Represents the CTC / RNNT per-word confidence scores as token probabilities
        along an axis of Target U.
        Represented as a single list of float indices.

    length: Represents the length of the sequence (the original length without padding), otherwise
        defaults to 0.

    y: (Unused) A list of torch.Tensors representing the list of hypotheses.

    lm_state: (Unused) A dictionary state cache used by an external Language Model.

    lm_scores: (Unused) Score of the external Language Model.

    ngram_lm_state: (Optional) State of the external n-gram Language Model.

    tokens: (Optional) A list of decoded tokens (can be characters or word-pieces.

    last_token (Optional): A token or batch of tokens which was predicted in the last step.

    last_frame (Optional): Index of the last decoding step hypothesis was updated including blank token prediction.
    """

    score: float
    y_sequence: Union[List[int], torch.Tensor]
    text: Optional[str] = None
    dec_out: Optional[List[torch.Tensor]] = None
    dec_state: Optional[Union[List[List[torch.Tensor]], List[torch.Tensor]]] = None
    timestep: Union[List[int], torch.Tensor] = field(default_factory=list)
    alignments: Optional[Union[List[int], List[List[int]]]] = None
    frame_confidence: Optional[Union[List[float], List[List[float]]]] = None
    token_confidence: Optional[List[float]] = None
    word_confidence: Optional[List[float]] = None
    length: Union[int, torch.Tensor] = 0
    y: List[torch.tensor] = None
    lm_state: Optional[Union[Dict[str, Any], List[Any]]] = None
    lm_scores: Optional[torch.Tensor] = None
    ngram_lm_state: Optional[Union[Dict[str, Any], List[Any]]] = None
    tokens: Optional[Union[List[int], torch.Tensor]] = None
    last_token: Optional[torch.Tensor] = None
<<<<<<< HEAD
    last_frame: Optional[int] = None
=======
    token_duration: Optional[List[int]] = None
>>>>>>> 3a1a34d6

    @property
    def non_blank_frame_confidence(self) -> List[float]:
        """Get per-frame confidence for non-blank tokens according to self.timestep

        Returns:
            List with confidence scores. The length of the list is the same as `timestep`.
        """
        non_blank_frame_confidence = []
        # self.timestep can be a dict for RNNT
        timestep = self.timestep['timestep'] if isinstance(self.timestep, dict) else self.timestep
        if len(timestep) != 0 and self.frame_confidence is not None:
            if any(isinstance(i, list) for i in self.frame_confidence):  # rnnt
                t_prev = -1
                offset = 0
                for t in timestep:
                    if t != t_prev:
                        t_prev = t
                        offset = 0
                    else:
                        offset += 1
                    non_blank_frame_confidence.append(self.frame_confidence[t][offset])
            else:  # ctc
                non_blank_frame_confidence = [self.frame_confidence[t] for t in timestep]
        return non_blank_frame_confidence

    @property
    def words(self) -> List[str]:
        """Get words from self.text

        Returns:
            List with words (str).
        """
        return [] if self.text is None else self.text.split()


@dataclass
class NBestHypotheses:
    """List of N best hypotheses"""

    n_best_hypotheses: Optional[List[Hypothesis]]


@dataclass
class HATJointOutput:
    """HATJoint outputs for beam search decoding

    hat_logprobs: standard HATJoint outputs as for RNNTJoint

    ilm_logprobs: internal language model probabilities (for ILM subtraction)
    """

    hat_logprobs: Optional[torch.Tensor] = None
    ilm_logprobs: Optional[torch.Tensor] = None


def is_prefix(x: List[int], pref: List[int]) -> bool:
    """
    Obtained from https://github.com/espnet/espnet.

    Check if pref is a prefix of x.

    Args:
        x: Label ID sequence.
        pref: Prefix label ID sequence.

    Returns:
        : Whether pref is a prefix of x.
    """
    if len(pref) >= len(x):
        return False

    for i in range(len(pref)):
        if pref[i] != x[i]:
            return False

    return True


def select_k_expansions(
    hyps: List[Hypothesis],
    topk_idxs: torch.Tensor,
    topk_logps: torch.Tensor,
    gamma: float,
    beta: int,
) -> List[Tuple[int, Hypothesis]]:
    """
    Obtained from https://github.com/espnet/espnet

    Return K hypotheses candidates for expansion from a list of hypothesis.
    K candidates are selected according to the extended hypotheses probabilities
    and a prune-by-value method. Where K is equal to beam_size + beta.

    Args:
        hyps: Hypotheses.
        topk_idxs: Indices of candidates hypothesis. Shape = [B, num_candidates]
        topk_logps: Log-probabilities for hypotheses expansions. Shape = [B, V + 1]
        gamma: Allowed logp difference for prune-by-value method.
        beta: Number of additional candidates to store.

    Return:
        k_expansions: Best K expansion hypotheses candidates.
    """
    k_expansions = []

    for i, hyp in enumerate(hyps):
        hyp_i = [(int(k), hyp.score + float(v)) for k, v in zip(topk_idxs[i], topk_logps[i])]
        k_best_exp_val = max(hyp_i, key=lambda x: x[1])

        k_best_exp_idx = k_best_exp_val[0]
        k_best_exp = k_best_exp_val[1]

        expansions = sorted(
            filter(lambda x: (k_best_exp - gamma) <= x[1], hyp_i),
            key=lambda x: x[1],
        )

        if len(expansions) > 0:
            k_expansions.append(expansions)
        else:
            k_expansions.append([(k_best_exp_idx, k_best_exp)])

    return k_expansions


class BatchedHyps:
    """Class to store batched hypotheses (labels, time_indices, scores) for efficient RNNT decoding"""

    def __init__(
        self,
        batch_size: int,
        init_length: int,
        device: Optional[torch.device] = None,
        float_dtype: Optional[torch.dtype] = None,
    ):
        """

        Args:
            batch_size: batch size for hypotheses
            init_length: initial estimate for the length of hypotheses (if the real length is higher, tensors will be reallocated)
            device: device for storing hypotheses
            float_dtype: float type for scores
        """
        if init_length <= 0:
            raise ValueError(f"init_length must be > 0, got {init_length}")
        if batch_size <= 0:
            raise ValueError(f"batch_size must be > 0, got {batch_size}")
        self._max_length = init_length

        # batch of current lengths of hypotheses and correspoinding timesteps
        self.current_lengths = torch.zeros(batch_size, device=device, dtype=torch.long)
        # tensor for storing transcripts
        self.transcript = torch.zeros((batch_size, self._max_length), device=device, dtype=torch.long)
        # tensor for storing timesteps corresponding to transcripts
        self.timesteps = torch.zeros((batch_size, self._max_length), device=device, dtype=torch.long)
        # tensor for storing durations corresponding to transcripts tokens
        self.token_durations = torch.zeros((batch_size, self._max_length), device=device, dtype=torch.long)
        # accumulated scores for hypotheses
        self.scores = torch.zeros(batch_size, device=device, dtype=float_dtype)

        # tracking last timestep of each hyp to avoid infinite looping (when max symbols per frame is restricted)
        # last observed timestep (with label) for each hypothesis
        self.last_timestep = torch.full((batch_size,), -1, device=device, dtype=torch.long)
        # number of labels for the last timestep
        self.last_timestep_lasts = torch.zeros(batch_size, device=device, dtype=torch.long)
        self._batch_indices = torch.arange(batch_size, device=device)
        self._ones_batch = torch.ones_like(self._batch_indices)

    def clear_(self):
        self.current_lengths.fill_(0)
        self.transcript.fill_(0)
        self.timesteps.fill_(0)
        self.token_durations.fill_(0)
        self.scores.fill_(0.0)
        self.last_timestep.fill_(-1)
        self.last_timestep_lasts.fill_(0)

    def _allocate_more(self):
        """
        Allocate 2x space for tensors, similar to common C++ std::vector implementations
        to maintain O(1) insertion time complexity
        """
        self.transcript = torch.cat((self.transcript, torch.zeros_like(self.transcript)), dim=-1)
        self.timesteps = torch.cat((self.timesteps, torch.zeros_like(self.timesteps)), dim=-1)
        self.token_durations = torch.cat((self.token_durations, torch.zeros_like(self.token_durations)), dim=-1)
        self._max_length *= 2

    def add_results_(
        self,
        active_indices: torch.Tensor,
        labels: torch.Tensor,
        time_indices: torch.Tensor,
        scores: torch.Tensor,
        token_durations: Optional[torch.Tensor] = None,
    ):
        """
        Add results (inplace) from a decoding step to the batched hypotheses.
        We assume that all tensors have the same first dimension, and labels are non-blanks.
        Args:
            active_indices: tensor with indices of active hypotheses (indices should be within the original batch_size)
            labels: non-blank labels to add
            time_indices: tensor of time index for each label
            scores: label scores
        """
        if active_indices.shape[0] == 0:
            return  # nothing to add
        # if needed - increase storage
        if self.current_lengths.max().item() >= self._max_length:
            self._allocate_more()

        self.add_results_no_checks_(
            active_indices=active_indices,
            labels=labels,
            time_indices=time_indices,
            scores=scores,
            token_durations=token_durations,
        )

    def add_results_no_checks_(
        self,
        active_indices: torch.Tensor,
        labels: torch.Tensor,
        time_indices: torch.Tensor,
        scores: torch.Tensor,
        token_durations: Optional[torch.Tensor] = None,
    ):
        """
        Add results (inplace) from a decoding step to the batched hypotheses without checks.
        We assume that all tensors have the same first dimension, and labels are non-blanks.
        Useful if all the memory is pre-allocated, especially with cuda graphs
        (otherwise prefer a more safe `add_results_`)
        Args:
            active_indices: tensor with indices of active hypotheses (indices should be within the original batch_size)
            labels: non-blank labels to add
            time_indices: tensor of time index for each label
            scores: label scores
            token_durations: predicted durations for each token by TDT head
        """
        # accumulate scores
        self.scores[active_indices] += scores

        # store transcript and timesteps
        active_lengths = self.current_lengths[active_indices]
        self.transcript[active_indices, active_lengths] = labels
        self.timesteps[active_indices, active_lengths] = time_indices
        if token_durations is not None:
            self.token_durations[active_indices, active_lengths] = token_durations
        # store last observed timestep + number of observation for the current timestep
        self.last_timestep_lasts[active_indices] = torch.where(
            self.last_timestep[active_indices] == time_indices, self.last_timestep_lasts[active_indices] + 1, 1
        )
        self.last_timestep[active_indices] = time_indices
        # increase lengths
        self.current_lengths[active_indices] += 1

    def add_results_masked_(
        self,
        active_mask: torch.Tensor,
        labels: torch.Tensor,
        time_indices: torch.Tensor,
        scores: torch.Tensor,
        token_durations: Optional[torch.Tensor] = None,
    ):
        """
        Add results (inplace) from a decoding step to the batched hypotheses.
        We assume that all tensors have the same first dimension, and labels are non-blanks.
        Args:
            active_mask: tensor with mask for active hypotheses (of batch_size)
            labels: non-blank labels to add
            time_indices: tensor of time index for each label
            scores: label scores
        """
        if (self.current_lengths + active_mask).max() >= self._max_length:
            self._allocate_more()
        self.add_results_masked_no_checks_(
            active_mask=active_mask,
            labels=labels,
            time_indices=time_indices,
            scores=scores,
            token_durations=token_durations,
        )

    def add_results_masked_no_checks_(
        self,
        active_mask: torch.Tensor,
        labels: torch.Tensor,
        time_indices: torch.Tensor,
        scores: torch.Tensor,
        token_durations: Optional[torch.Tensor] = None,
    ):
        """
        Add results (inplace) from a decoding step to the batched hypotheses without checks.
        We assume that all tensors have the same first dimension, and labels are non-blanks.
        Useful if all the memory is pre-allocated, especially with cuda graphs
        (otherwise prefer a more safe `add_results_`)
        Args:
            active_mask: tensor with mask for active hypotheses (of batch_size)
            labels: non-blank labels to add
            time_indices: tensor of time index for each label
            scores: label scores
        """
        # accumulate scores
        # same as self.scores[active_mask] += scores[active_mask], but non-blocking
        torch.where(active_mask, self.scores + scores, self.scores, out=self.scores)

        # store transcript and timesteps
        self.transcript[self._batch_indices, self.current_lengths] = labels
        self.timesteps[self._batch_indices, self.current_lengths] = time_indices
        if token_durations is not None:
            self.token_durations[self._batch_indices, self.current_lengths] = token_durations
        # store last observed timestep + number of observation for the current timestep
        # if last_timestep == time_indices, increase; else set to 1
        torch.where(
            torch.logical_and(active_mask, self.last_timestep == time_indices),
            self.last_timestep_lasts + 1,
            self.last_timestep_lasts,
            out=self.last_timestep_lasts,
        )
        torch.where(
            torch.logical_and(active_mask, self.last_timestep != time_indices),
            self._ones_batch,
            self.last_timestep_lasts,
            out=self.last_timestep_lasts,
        )
        # same as: self.last_timestep[active_mask] = time_indices[active_mask], but non-blocking
        torch.where(active_mask, time_indices, self.last_timestep, out=self.last_timestep)
        # increase lengths
        self.current_lengths += active_mask


class BatchedAlignments:
    """
    Class to store batched alignments (logits, labels, frame_confidence).
    Size is different from hypotheses, since blank outputs are preserved
    """

    def __init__(
        self,
        batch_size: int,
        logits_dim: int,
        init_length: int,
        device: Optional[torch.device] = None,
        float_dtype: Optional[torch.dtype] = None,
        store_alignments: bool = True,
        store_frame_confidence: bool = False,
        with_duration_confidence: bool = False,
    ):
        """

        Args:
            batch_size: batch size for hypotheses
            logits_dim: dimension for logits
            init_length: initial estimate for the lengths of flatten alignments
            device: device for storing data
            float_dtype: expected logits/confidence data type
            store_alignments: if alignments should be stored
            store_frame_confidence: if frame confidence should be stored
        """
        if init_length <= 0:
            raise ValueError(f"init_length must be > 0, got {init_length}")
        if batch_size <= 0:
            raise ValueError(f"batch_size must be > 0, got {batch_size}")
        self.with_frame_confidence = store_frame_confidence
        self.with_duration_confidence = with_duration_confidence
        self.with_alignments = store_alignments
        self._max_length = init_length

        # tensor to store observed timesteps (for alignments / confidence scores)
        self.timesteps = torch.zeros((batch_size, self._max_length), device=device, dtype=torch.long)
        # current lengths of the utterances (alignments)
        self.current_lengths = torch.zeros(batch_size, device=device, dtype=torch.long)

        # empty tensors instead of None to make torch.jit.script happy
        self.logits = torch.zeros(0, device=device, dtype=float_dtype)
        self.labels = torch.zeros(0, device=device, dtype=torch.long)
        if self.with_alignments:
            # logits and labels; labels can contain <blank>, different from BatchedHyps
            self.logits = torch.zeros((batch_size, self._max_length, logits_dim), device=device, dtype=float_dtype)
            self.labels = torch.zeros((batch_size, self._max_length), device=device, dtype=torch.long)

        # empty tensor instead of None to make torch.jit.script happy
        self.frame_confidence = torch.zeros(0, device=device, dtype=float_dtype)
        if self.with_frame_confidence:
            # tensor to store frame confidence
            self.frame_confidence = torch.zeros(
                [batch_size, self._max_length, 2] if self.with_duration_confidence else [batch_size, self._max_length],
                device=device,
                dtype=float_dtype,
            )
        self._batch_indices = torch.arange(batch_size, device=device)

    def clear_(self):
        self.current_lengths.fill_(0)
        self.timesteps.fill_(0)
        self.logits.fill_(0.0)
        self.labels.fill_(0)
        self.frame_confidence.fill_(0)

    def _allocate_more(self):
        """
        Allocate 2x space for tensors, similar to common C++ std::vector implementations
        to maintain O(1) insertion time complexity
        """
        self.timesteps = torch.cat((self.timesteps, torch.zeros_like(self.timesteps)), dim=-1)
        if self.with_alignments:
            self.logits = torch.cat((self.logits, torch.zeros_like(self.logits)), dim=1)
            self.labels = torch.cat((self.labels, torch.zeros_like(self.labels)), dim=-1)
        if self.with_frame_confidence:
            self.frame_confidence = torch.cat((self.frame_confidence, torch.zeros_like(self.frame_confidence)), dim=1)
        self._max_length *= 2

    def add_results_(
        self,
        active_indices: torch.Tensor,
        time_indices: torch.Tensor,
        logits: Optional[torch.Tensor] = None,
        labels: Optional[torch.Tensor] = None,
        confidence: Optional[torch.Tensor] = None,
    ):
        """
        Add results (inplace) from a decoding step to the batched hypotheses.
        All tensors must use the same fixed batch dimension.
        Args:
            active_mask: tensor with mask for active hypotheses (of batch_size)
            logits: tensor with raw network outputs
            labels: tensor with decoded labels (can contain blank)
            time_indices: tensor of time index for each label
            confidence: optional tensor with confidence for each item in batch
        """
        # we assume that all tensors have the same first dimension
        if active_indices.shape[0] == 0:
            return  # nothing to add

        # if needed - increase storage
        if self.current_lengths.max().item() >= self._max_length:
            self._allocate_more()

        active_lengths = self.current_lengths[active_indices]
        # store timesteps - same for alignments / confidence
        self.timesteps[active_indices, active_lengths] = time_indices

        if self.with_alignments and logits is not None and labels is not None:
            self.logits[active_indices, active_lengths] = logits
            self.labels[active_indices, active_lengths] = labels

        if self.with_frame_confidence and confidence is not None:
            self.frame_confidence[active_indices, active_lengths] = confidence
        # increase lengths
        self.current_lengths[active_indices] += 1

    def add_results_masked_(
        self,
        active_mask: torch.Tensor,
        time_indices: torch.Tensor,
        logits: Optional[torch.Tensor] = None,
        labels: Optional[torch.Tensor] = None,
        confidence: Optional[torch.Tensor] = None,
    ):
        """
        Add results (inplace) from a decoding step to the batched hypotheses.
        All tensors must use the same fixed batch dimension.
        Args:
            active_mask: tensor with indices of active hypotheses (indices should be within the original batch_size)
            time_indices: tensor of time index for each label
            logits: tensor with raw network outputs
            labels: tensor with decoded labels (can contain blank)
            confidence: optional tensor with confidence for each item in batch
        """
        if (self.current_lengths + active_mask).max() >= self._max_length:
            self._allocate_more()
        self.add_results_masked_no_checks_(
            active_mask=active_mask, time_indices=time_indices, logits=logits, labels=labels, confidence=confidence
        )

    def add_results_masked_no_checks_(
        self,
        active_mask: torch.Tensor,
        time_indices: torch.Tensor,
        logits: Optional[torch.Tensor] = None,
        labels: Optional[torch.Tensor] = None,
        confidence: Optional[torch.Tensor] = None,
    ):
        """
        Add results (inplace) from a decoding step to the batched hypotheses.
        All tensors must use the same fixed batch dimension.
        Useful if all the memory is pre-allocated, especially with cuda graphs
        (otherwise prefer a more safe `add_results_masked_`)
        Args:
            active_mask: tensor with indices of active hypotheses (indices should be within the original batch_size)
            time_indices: tensor of time index for each label
            logits: tensor with raw network outputs
            labels: tensor with decoded labels (can contain blank)
            confidence: optional tensor with confidence for each item in batch
        """
        # store timesteps - same for alignments / confidence
        self.timesteps[self._batch_indices, self.current_lengths] = time_indices

        if self.with_alignments and logits is not None and labels is not None:
            self.timesteps[self._batch_indices, self.current_lengths] = time_indices
            self.logits[self._batch_indices, self.current_lengths] = logits
            self.labels[self._batch_indices, self.current_lengths] = labels

        if self.with_frame_confidence and confidence is not None:
            self.frame_confidence[self._batch_indices, self.current_lengths] = confidence
        # increase lengths
        self.current_lengths += active_mask


def batched_hyps_to_hypotheses(
    batched_hyps: BatchedHyps, alignments: Optional[BatchedAlignments] = None, batch_size=None
) -> List[Hypothesis]:
    """
    Convert batched hypotheses to a list of Hypothesis objects.
    Keep this function separate to allow for jit compilation for BatchedHyps class (see tests)

    Args:
        batched_hyps: BatchedHyps object
        alignments: BatchedAlignments object, optional; must correspond to BatchedHyps if present
        batch_size: Batch Size to retrieve hypotheses. When working with CUDA graphs the batch size for all tensors
            is constant, thus we need here the real batch size to return only necessary hypotheses

    Returns:
        list of Hypothesis objects
    """
    assert batch_size is None or batch_size <= batched_hyps.scores.shape[0]
    num_hyps = batched_hyps.scores.shape[0] if batch_size is None else batch_size
    hypotheses = [
        Hypothesis(
            score=batched_hyps.scores[i].item(),
            y_sequence=batched_hyps.transcript[i, : batched_hyps.current_lengths[i]],
            timestep=batched_hyps.timesteps[i, : batched_hyps.current_lengths[i]],
            token_duration=(
                durations
                if not torch.all(
                    (durations := batched_hyps.token_durations[i, : batched_hyps.current_lengths[i]]) == 0
                )
                else []
            ),
            alignments=None,
            dec_state=None,
        )
        for i in range(num_hyps)
    ]
    if alignments is not None:
        # move all data to cpu to avoid overhead with moving data by chunks
        alignment_lengths = alignments.current_lengths.cpu().tolist()
        if alignments.with_alignments:
            alignment_logits = alignments.logits.cpu()
            alignment_labels = alignments.labels.cpu()
        if alignments.with_frame_confidence:
            frame_confidence = alignments.frame_confidence.cpu()

        # for each hypothesis - aggregate alignment using unique_consecutive for time indices (~itertools.groupby)
        for i in range(len(hypotheses)):
            hypotheses[i].alignments = []
            if alignments.with_frame_confidence:
                hypotheses[i].frame_confidence = []
            _, grouped_counts = torch.unique_consecutive(
                alignments.timesteps[i, : alignment_lengths[i]], return_counts=True
            )
            start = 0
            for timestep_cnt in grouped_counts.tolist():
                if alignments.with_alignments:
                    hypotheses[i].alignments.append(
                        [(alignment_logits[i, start + j], alignment_labels[i, start + j]) for j in range(timestep_cnt)]
                    )
                if alignments.with_frame_confidence:
                    hypotheses[i].frame_confidence.append(
                        [frame_confidence[i, start + j] for j in range(timestep_cnt)]
                    )
                start += timestep_cnt
    return hypotheses<|MERGE_RESOLUTION|>--- conflicted
+++ resolved
@@ -106,11 +106,8 @@
     ngram_lm_state: Optional[Union[Dict[str, Any], List[Any]]] = None
     tokens: Optional[Union[List[int], torch.Tensor]] = None
     last_token: Optional[torch.Tensor] = None
-<<<<<<< HEAD
+    token_duration: Optional[List[int]] = None
     last_frame: Optional[int] = None
-=======
-    token_duration: Optional[List[int]] = None
->>>>>>> 3a1a34d6
 
     @property
     def non_blank_frame_confidence(self) -> List[float]:
