--- conflicted
+++ resolved
@@ -294,11 +294,8 @@
         self,
         encoder_output: torch.Tensor,
         encoder_output_length: torch.Tensor,
-<<<<<<< HEAD
         prev_state: Optional[Any] = None,
         prev_labels: Optional[torch.Tensor] = None,
-=======
->>>>>>> 32503fd9
     ) -> Tuple[rnnt_utils.BatchedHyps, Optional[rnnt_utils.BatchedAlignments], Any]:
         """
         Pure PyTorch implementation
@@ -500,11 +497,8 @@
         self,
         encoder_output: torch.Tensor,
         encoder_output_length: torch.Tensor,
-<<<<<<< HEAD
         prev_state: Optional[Any] = None,
         prev_labels: Optional[torch.Tensor] = None,
-=======
->>>>>>> 32503fd9
     ) -> Tuple[rnnt_utils.BatchedHyps, Optional[rnnt_utils.BatchedAlignments], Any]:
         """
         Implementation with CUDA graphs.
@@ -920,11 +914,8 @@
         self,
         x: torch.Tensor,
         out_len: torch.Tensor,
-<<<<<<< HEAD
         prev_state: Optional[Any] = None,
         prev_labels: Optional[torch.Tensor] = None,
-=======
->>>>>>> 32503fd9
     ) -> Tuple[rnnt_utils.BatchedHyps, Optional[rnnt_utils.BatchedAlignments], Any]:
         """
         Entry point for the decoding algorithm
