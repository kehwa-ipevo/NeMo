--- conflicted
+++ resolved
@@ -1364,13 +1364,8 @@
     def run_encoder(self, audio_signal, length):
         """
         Runs encoder network:
-<<<<<<< HEAD
-        
-        Args: 
-=======
 
         Args:
->>>>>>> fb720df2
             audio_signal: audio signal
             length: audio length
         """
@@ -1379,11 +1374,7 @@
     def run_decoder_joint(self, enc_logits, targets, target_length, *states):
         """
         Runs decoder joint networks.
-<<<<<<< HEAD
-        
-=======
-
->>>>>>> fb720df2
+
         Args:
             enc_logits: encoder logits
             targets: targets
