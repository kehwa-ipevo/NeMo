--- conflicted
+++ resolved
@@ -920,17 +920,8 @@
                         sub_batch_ids.remove(id)
 
                     # extract the states of the sub batch only.
-<<<<<<< HEAD
-                    if isinstance(self.decoder, RNNTDecoder):
-                        # LSTM decoder, state is [layer x batch x hidden]
-                        beam_state_= (beam_state[sub_batch_id] for sub_batch_id in sub_batch_ids)
-                    elif isinstance(self.decoder, StatelessTransducerDecoder):
-                        # stateless decoder, state is [batch x hidden]
-                        beam_state_= (beam_state[sub_batch_id] for sub_batch_id in sub_batch_ids)
-=======
                     if isinstance(self.decoder, RNNTDecoder) or isinstance(self.decoder, StatelessTransducerDecoder):
                         beam_state_ = (beam_state[sub_batch_id] for sub_batch_id in sub_batch_ids)
->>>>>>> 98ebb9f4
                     else:
                         raise NotImplementedError("Unknown decoder type.")
 
@@ -948,17 +939,10 @@
                     # These indices are specified by sub_batch_ids, the ids of samples which were updated.
                     if isinstance(self.decoder, RNNTDecoder) or isinstance(self.decoder, StatelessTransducerDecoder):
                         # LSTM decoder, state is [layer x batch x hidden]
-<<<<<<< HEAD
-                        index=0
-                        for sub_batch_id in sub_batch_ids:
-                            beam_state[sub_batch_id] = beam_state_[index]
-                            index+=1
-=======
                         index = 0
                         for sub_batch_id in sub_batch_ids:
                             beam_state[sub_batch_id] = beam_state_[index]
                             index += 1
->>>>>>> 98ebb9f4
                     else:
                         raise NotImplementedError("Unknown decoder type.")
                 else:
